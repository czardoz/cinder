--- conflicted
+++ resolved
@@ -350,7 +350,6 @@
 Yves Dionne
 Daniel Dittmar
 Josip Djolonga
-Walter Dörwald
 Jaromir Dolecek
 Ismail Donmez
 Robert Donohue
@@ -378,6 +377,7 @@
 Karmen Dykstra
 Josip Dzolonga
 Maxim Dzumanenko
+Walter Dörwald
 Hans Eckardt
 Rodolpho Eckhardt
 Ulrich Eckhardt
@@ -677,8 +677,8 @@
 Philip H. Jensen
 Philip Jenvey
 MunSic Jeong
+Chris Jerdonek
 Joe Jevnik
-Chris Jerdonek
 Jim Jewett
 Pedro Diaz Jimenez
 Orjan Johansen
@@ -867,7 +867,6 @@
 Mirko Liss
 Nick Lockwood
 Stephanie Lockwood
-Martin von Löwis
 Hugo Lopes Tavares
 Guillermo López-Anglada
 Anne Lord
@@ -877,6 +876,7 @@
 Peter Lovett
 Chalmer Lowe
 Jason Lowe
+Martin von Löwis
 Tony Lownds
 Ray Loyzaga
 Kang-Hao (Kenny) Lu
@@ -1223,6 +1223,7 @@
 Josh Rosenberg
 Jim Roskind
 Brian Rosner
+Ignacio Rossi
 Guido van Rossum
 Just van Rossum
 Hugo van Rossum
@@ -1511,12 +1512,8 @@
 Guido Vranken
 Martijn Vries
 Sjoerd de Vries
-<<<<<<< HEAD
-Guido Vranken
+Jonas Wagner
 Daniel Wagner-Hall
-=======
-Jonas Wagner
->>>>>>> 1c855f46
 Niki W. Waibel
 Wojtek Walczak
 Charles Waldman
@@ -1597,8 +1594,8 @@
 Xiang Zhang
 Robert Xiao
 Florent Xicluna
+Arnon Yaari
 Hirokazu Yamamoto
-Arnon Yaari
 Ka-Ping Yee
 Jason Yeo
 EungJun Yi
@@ -1625,10 +1622,4 @@
 Gennadiy Zlobin
 Doug Zongker
 Peter Åstrand
-<<<<<<< HEAD
-Ignacio Rossi
-Laurent De Buyst
-Nicola Palumbo
-=======
->>>>>>> 1c855f46
 evilzero