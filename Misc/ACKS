--- conflicted
+++ resolved
@@ -1196,11 +1196,8 @@
 Case Roole
 Timothy Roscoe
 Erik Rose
-<<<<<<< HEAD
+Mark Roseman
 Josh Rosenberg
-=======
-Mark Roseman
->>>>>>> 1c837f40
 Jim Roskind
 Brian Rosner
 Guido van Rossum
