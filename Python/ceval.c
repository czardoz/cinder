
/* Execute compiled code */

/* XXX TO DO:
   XXX speed up searching for keywords by using a dictionary
   XXX document it!
   */

/* enable more aggressive intra-module optimizations, where available */
#define PY_LOCAL_AGGRESSIVE

#include "Python.h"

#include "code.h"
#include "dictobject.h"
#include "frameobject.h"
#include "opcode.h"
#include "setobject.h"
#include "structmember.h"

#include <ctype.h>

#ifndef WITH_TSC

#define READ_TIMESTAMP(var)

#else

typedef unsigned long long uint64;

/* PowerPC support.
   "__ppc__" appears to be the preprocessor definition to detect on OS X, whereas
   "__powerpc__" appears to be the correct one for Linux with GCC
*/
#if defined(__ppc__) || defined (__powerpc__)

#define READ_TIMESTAMP(var) ppc_getcounter(&var)

static void
ppc_getcounter(uint64 *v)
{
    unsigned long tbu, tb, tbu2;

  loop:
    asm volatile ("mftbu %0" : "=r" (tbu) );
    asm volatile ("mftb  %0" : "=r" (tb)  );
    asm volatile ("mftbu %0" : "=r" (tbu2));
    if (__builtin_expect(tbu != tbu2, 0)) goto loop;

    /* The slightly peculiar way of writing the next lines is
       compiled better by GCC than any other way I tried. */
    ((long*)(v))[0] = tbu;
    ((long*)(v))[1] = tb;
}

#elif defined(__i386__)

/* this is for linux/x86 (and probably any other GCC/x86 combo) */

#define READ_TIMESTAMP(val) \
     __asm__ __volatile__("rdtsc" : "=A" (val))

#elif defined(__x86_64__)

/* for gcc/x86_64, the "A" constraint in DI mode means *either* rax *or* rdx;
   not edx:eax as it does for i386.  Since rdtsc puts its result in edx:eax
   even in 64-bit mode, we need to use "a" and "d" for the lower and upper
   32-bit pieces of the result. */

#define READ_TIMESTAMP(val) do {                        \
    unsigned int h, l;                                  \
    __asm__ __volatile__("rdtsc" : "=a" (l), "=d" (h)); \
    (val) = ((uint64)l) | (((uint64)h) << 32);          \
    } while(0)


#else

#error "Don't know how to implement timestamp counter for this architecture"

#endif

void dump_tsc(int opcode, int ticked, uint64 inst0, uint64 inst1,
              uint64 loop0, uint64 loop1, uint64 intr0, uint64 intr1)
{
    uint64 intr, inst, loop;
    PyThreadState *tstate = PyThreadState_Get();
    if (!tstate->interp->tscdump)
        return;
    intr = intr1 - intr0;
    inst = inst1 - inst0 - intr;
    loop = loop1 - loop0 - intr;
    fprintf(stderr, "opcode=%03d t=%d inst=%06lld loop=%06lld\n",
            opcode, ticked, inst, loop);
}

#endif

/* Turn this on if your compiler chokes on the big switch: */
/* #define CASE_TOO_BIG 1 */

#ifdef Py_DEBUG
/* For debugging the interpreter: */
#define LLTRACE  1      /* Low-level trace feature */
#define CHECKEXC 1      /* Double-check exception checking */
#endif

typedef PyObject *(*callproc)(PyObject *, PyObject *, PyObject *);

/* Forward declarations */
#ifdef WITH_TSC
static PyObject * call_function(PyObject ***, int, uint64*, uint64*);
#else
static PyObject * call_function(PyObject ***, int);
#endif
static PyObject * fast_function(PyObject *, PyObject ***, int, int, int);
static PyObject * do_call(PyObject *, PyObject ***, int, int);
static PyObject * ext_do_call(PyObject *, PyObject ***, int, int, int);
static PyObject * update_keyword_args(PyObject *, int, PyObject ***,
                                      PyObject *);
static PyObject * update_star_args(int, int, PyObject *, PyObject ***);
static PyObject * load_args(PyObject ***, int);
#define CALL_FLAG_VAR 1
#define CALL_FLAG_KW 2

#ifdef LLTRACE
static int lltrace;
static int prtrace(PyObject *, char *);
#endif
static int call_trace(Py_tracefunc, PyObject *,
                      PyThreadState *, PyFrameObject *,
                      int, PyObject *);
static int call_trace_protected(Py_tracefunc, PyObject *,
                                PyThreadState *, PyFrameObject *,
                                int, PyObject *);
static void call_exc_trace(Py_tracefunc, PyObject *,
                           PyThreadState *, PyFrameObject *);
static int maybe_call_line_trace(Py_tracefunc, PyObject *,
                                 PyThreadState *, PyFrameObject *, int *, int *, int *);

static PyObject * cmp_outcome(int, PyObject *, PyObject *);
static PyObject * import_from(PyObject *, PyObject *);
static int import_all_from(PyObject *, PyObject *);
static void format_exc_check_arg(PyObject *, const char *, PyObject *);
static void format_exc_unbound(PyCodeObject *co, int oparg);
static PyObject * unicode_concatenate(PyObject *, PyObject *,
                                      PyFrameObject *, unsigned char *);
static PyObject * special_lookup(PyObject *, _Py_Identifier *);

#define NAME_ERROR_MSG \
    "name '%.200s' is not defined"
#define UNBOUNDLOCAL_ERROR_MSG \
    "local variable '%.200s' referenced before assignment"
#define UNBOUNDFREE_ERROR_MSG \
    "free variable '%.200s' referenced before assignment" \
    " in enclosing scope"

/* Dynamic execution profile */
#ifdef DYNAMIC_EXECUTION_PROFILE
#ifdef DXPAIRS
static long dxpairs[257][256];
#define dxp dxpairs[256]
#else
static long dxp[256];
#endif
#endif

/* Function call profile */
#ifdef CALL_PROFILE
#define PCALL_NUM 11
static int pcall[PCALL_NUM];

#define PCALL_ALL 0
#define PCALL_FUNCTION 1
#define PCALL_FAST_FUNCTION 2
#define PCALL_FASTER_FUNCTION 3
#define PCALL_METHOD 4
#define PCALL_BOUND_METHOD 5
#define PCALL_CFUNCTION 6
#define PCALL_TYPE 7
#define PCALL_GENERATOR 8
#define PCALL_OTHER 9
#define PCALL_POP 10

/* Notes about the statistics

   PCALL_FAST stats

   FAST_FUNCTION means no argument tuple needs to be created.
   FASTER_FUNCTION means that the fast-path frame setup code is used.

   If there is a method call where the call can be optimized by changing
   the argument tuple and calling the function directly, it gets recorded
   twice.

   As a result, the relationship among the statistics appears to be
   PCALL_ALL == PCALL_FUNCTION + PCALL_METHOD - PCALL_BOUND_METHOD +
                PCALL_CFUNCTION + PCALL_TYPE + PCALL_GENERATOR + PCALL_OTHER
   PCALL_FUNCTION > PCALL_FAST_FUNCTION > PCALL_FASTER_FUNCTION
   PCALL_METHOD > PCALL_BOUND_METHOD
*/

#define PCALL(POS) pcall[POS]++

PyObject *
PyEval_GetCallStats(PyObject *self)
{
    return Py_BuildValue("iiiiiiiiiii",
                         pcall[0], pcall[1], pcall[2], pcall[3],
                         pcall[4], pcall[5], pcall[6], pcall[7],
                         pcall[8], pcall[9], pcall[10]);
}
#else
#define PCALL(O)

PyObject *
PyEval_GetCallStats(PyObject *self)
{
    Py_INCREF(Py_None);
    return Py_None;
}
#endif


#ifdef WITH_THREAD
#define GIL_REQUEST _Py_atomic_load_relaxed(&gil_drop_request)
#else
#define GIL_REQUEST 0
#endif

/* This can set eval_breaker to 0 even though gil_drop_request became
   1.  We believe this is all right because the eval loop will release
   the GIL eventually anyway. */
#define COMPUTE_EVAL_BREAKER() \
    _Py_atomic_store_relaxed( \
        &eval_breaker, \
        GIL_REQUEST | \
        _Py_atomic_load_relaxed(&pendingcalls_to_do) | \
        pending_async_exc)

#ifdef WITH_THREAD

#define SET_GIL_DROP_REQUEST() \
    do { \
        _Py_atomic_store_relaxed(&gil_drop_request, 1); \
        _Py_atomic_store_relaxed(&eval_breaker, 1); \
    } while (0)

#define RESET_GIL_DROP_REQUEST() \
    do { \
        _Py_atomic_store_relaxed(&gil_drop_request, 0); \
        COMPUTE_EVAL_BREAKER(); \
    } while (0)

#endif

/* Pending calls are only modified under pending_lock */
#define SIGNAL_PENDING_CALLS() \
    do { \
        _Py_atomic_store_relaxed(&pendingcalls_to_do, 1); \
        _Py_atomic_store_relaxed(&eval_breaker, 1); \
    } while (0)

#define UNSIGNAL_PENDING_CALLS() \
    do { \
        _Py_atomic_store_relaxed(&pendingcalls_to_do, 0); \
        COMPUTE_EVAL_BREAKER(); \
    } while (0)

#define SIGNAL_ASYNC_EXC() \
    do { \
        pending_async_exc = 1; \
        _Py_atomic_store_relaxed(&eval_breaker, 1); \
    } while (0)

#define UNSIGNAL_ASYNC_EXC() \
    do { pending_async_exc = 0; COMPUTE_EVAL_BREAKER(); } while (0)


#ifdef WITH_THREAD

#ifdef HAVE_ERRNO_H
#include <errno.h>
#endif
#include "pythread.h"

static PyThread_type_lock pending_lock = 0; /* for pending calls */
static long main_thread = 0;
/* This single variable consolidates all requests to break out of the fast path
   in the eval loop. */
static _Py_atomic_int eval_breaker = {0};
/* Request for dropping the GIL */
static _Py_atomic_int gil_drop_request = {0};
/* Request for running pending calls. */
static _Py_atomic_int pendingcalls_to_do = {0};
/* Request for looking at the `async_exc` field of the current thread state.
   Guarded by the GIL. */
static int pending_async_exc = 0;

#include "ceval_gil.h"

int
PyEval_ThreadsInitialized(void)
{
    return gil_created();
}

void
PyEval_InitThreads(void)
{
    if (gil_created())
        return;
    create_gil();
    take_gil(PyThreadState_GET());
    main_thread = PyThread_get_thread_ident();
    if (!pending_lock)
        pending_lock = PyThread_allocate_lock();
}

void
_PyEval_FiniThreads(void)
{
    if (!gil_created())
        return;
    destroy_gil();
    assert(!gil_created());
}

void
PyEval_AcquireLock(void)
{
    PyThreadState *tstate = PyThreadState_GET();
    if (tstate == NULL)
        Py_FatalError("PyEval_AcquireLock: current thread state is NULL");
    take_gil(tstate);
}

void
PyEval_ReleaseLock(void)
{
    /* This function must succeed when the current thread state is NULL.
       We therefore avoid PyThreadState_GET() which dumps a fatal error
       in debug mode.
    */
    drop_gil((PyThreadState*)_Py_atomic_load_relaxed(
        &_PyThreadState_Current));
}

void
PyEval_AcquireThread(PyThreadState *tstate)
{
    if (tstate == NULL)
        Py_FatalError("PyEval_AcquireThread: NULL new thread state");
    /* Check someone has called PyEval_InitThreads() to create the lock */
    assert(gil_created());
    take_gil(tstate);
    if (PyThreadState_Swap(tstate) != NULL)
        Py_FatalError(
            "PyEval_AcquireThread: non-NULL old thread state");
}

void
PyEval_ReleaseThread(PyThreadState *tstate)
{
    if (tstate == NULL)
        Py_FatalError("PyEval_ReleaseThread: NULL thread state");
    if (PyThreadState_Swap(NULL) != tstate)
        Py_FatalError("PyEval_ReleaseThread: wrong thread state");
    drop_gil(tstate);
}

/* This function is called from PyOS_AfterFork to destroy all threads which are
 * not running in the child process, and clear internal locks which might be
 * held by those threads. (This could also be done using pthread_atfork
 * mechanism, at least for the pthreads implementation.) */

void
PyEval_ReInitThreads(void)
{
    _Py_IDENTIFIER(_after_fork);
    PyObject *threading, *result;
    PyThreadState *current_tstate = PyThreadState_GET();

    if (!gil_created())
        return;
    recreate_gil();
    pending_lock = PyThread_allocate_lock();
    take_gil(current_tstate);
    main_thread = PyThread_get_thread_ident();

    /* Update the threading module with the new state.
     */
    threading = PyMapping_GetItemString(current_tstate->interp->modules,
                                        "threading");
    if (threading == NULL) {
        /* threading not imported */
        PyErr_Clear();
        return;
    }
    result = _PyObject_CallMethodId(threading, &PyId__after_fork, NULL);
    if (result == NULL)
        PyErr_WriteUnraisable(threading);
    else
        Py_DECREF(result);
    Py_DECREF(threading);

    /* Destroy all threads except the current one */
    _PyThreadState_DeleteExcept(current_tstate);
}

#else
static _Py_atomic_int eval_breaker = {0};
static int pending_async_exc = 0;
#endif /* WITH_THREAD */

/* This function is used to signal that async exceptions are waiting to be
   raised, therefore it is also useful in non-threaded builds. */

void
_PyEval_SignalAsyncExc(void)
{
    SIGNAL_ASYNC_EXC();
}

/* Functions save_thread and restore_thread are always defined so
   dynamically loaded modules needn't be compiled separately for use
   with and without threads: */

PyThreadState *
PyEval_SaveThread(void)
{
    PyThreadState *tstate = PyThreadState_Swap(NULL);
    if (tstate == NULL)
        Py_FatalError("PyEval_SaveThread: NULL tstate");
#ifdef WITH_THREAD
    if (gil_created())
        drop_gil(tstate);
#endif
    return tstate;
}

void
PyEval_RestoreThread(PyThreadState *tstate)
{
    if (tstate == NULL)
        Py_FatalError("PyEval_RestoreThread: NULL tstate");
#ifdef WITH_THREAD
    if (gil_created()) {
        int err = errno;
        take_gil(tstate);
        /* _Py_Finalizing is protected by the GIL */
        if (_Py_Finalizing && tstate != _Py_Finalizing) {
            drop_gil(tstate);
            PyThread_exit_thread();
            assert(0);  /* unreachable */
        }
        errno = err;
    }
#endif
    PyThreadState_Swap(tstate);
}


/* Mechanism whereby asynchronously executing callbacks (e.g. UNIX
   signal handlers or Mac I/O completion routines) can schedule calls
   to a function to be called synchronously.
   The synchronous function is called with one void* argument.
   It should return 0 for success or -1 for failure -- failure should
   be accompanied by an exception.

   If registry succeeds, the registry function returns 0; if it fails
   (e.g. due to too many pending calls) it returns -1 (without setting
   an exception condition).

   Note that because registry may occur from within signal handlers,
   or other asynchronous events, calling malloc() is unsafe!

#ifdef WITH_THREAD
   Any thread can schedule pending calls, but only the main thread
   will execute them.
   There is no facility to schedule calls to a particular thread, but
   that should be easy to change, should that ever be required.  In
   that case, the static variables here should go into the python
   threadstate.
#endif
*/

#ifdef WITH_THREAD

/* The WITH_THREAD implementation is thread-safe.  It allows
   scheduling to be made from any thread, and even from an executing
   callback.
 */

#define NPENDINGCALLS 32
static struct {
    int (*func)(void *);
    void *arg;
} pendingcalls[NPENDINGCALLS];
static int pendingfirst = 0;
static int pendinglast = 0;

int
Py_AddPendingCall(int (*func)(void *), void *arg)
{
    int i, j, result=0;
    PyThread_type_lock lock = pending_lock;

    /* try a few times for the lock.  Since this mechanism is used
     * for signal handling (on the main thread), there is a (slim)
     * chance that a signal is delivered on the same thread while we
     * hold the lock during the Py_MakePendingCalls() function.
     * This avoids a deadlock in that case.
     * Note that signals can be delivered on any thread.  In particular,
     * on Windows, a SIGINT is delivered on a system-created worker
     * thread.
     * We also check for lock being NULL, in the unlikely case that
     * this function is called before any bytecode evaluation takes place.
     */
    if (lock != NULL) {
        for (i = 0; i<100; i++) {
            if (PyThread_acquire_lock(lock, NOWAIT_LOCK))
                break;
        }
        if (i == 100)
            return -1;
    }

    i = pendinglast;
    j = (i + 1) % NPENDINGCALLS;
    if (j == pendingfirst) {
        result = -1; /* Queue full */
    } else {
        pendingcalls[i].func = func;
        pendingcalls[i].arg = arg;
        pendinglast = j;
    }
    /* signal main loop */
    SIGNAL_PENDING_CALLS();
    if (lock != NULL)
        PyThread_release_lock(lock);
    return result;
}

int
Py_MakePendingCalls(void)
{
    static int busy = 0;
    int i;
    int r = 0;

    if (!pending_lock) {
        /* initial allocation of the lock */
        pending_lock = PyThread_allocate_lock();
        if (pending_lock == NULL)
            return -1;
    }

    /* only service pending calls on main thread */
    if (main_thread && PyThread_get_thread_ident() != main_thread)
        return 0;
    /* don't perform recursive pending calls */
    if (busy)
        return 0;
    busy = 1;
    /* perform a bounded number of calls, in case of recursion */
    for (i=0; i<NPENDINGCALLS; i++) {
        int j;
        int (*func)(void *);
        void *arg = NULL;

        /* pop one item off the queue while holding the lock */
        PyThread_acquire_lock(pending_lock, WAIT_LOCK);
        j = pendingfirst;
        if (j == pendinglast) {
            func = NULL; /* Queue empty */
        } else {
            func = pendingcalls[j].func;
            arg = pendingcalls[j].arg;
            pendingfirst = (j + 1) % NPENDINGCALLS;
        }
        if (pendingfirst != pendinglast)
            SIGNAL_PENDING_CALLS();
        else
            UNSIGNAL_PENDING_CALLS();
        PyThread_release_lock(pending_lock);
        /* having released the lock, perform the callback */
        if (func == NULL)
            break;
        r = func(arg);
        if (r)
            break;
    }
    busy = 0;
    return r;
}

#else /* if ! defined WITH_THREAD */

/*
   WARNING!  ASYNCHRONOUSLY EXECUTING CODE!
   This code is used for signal handling in python that isn't built
   with WITH_THREAD.
   Don't use this implementation when Py_AddPendingCalls() can happen
   on a different thread!

   There are two possible race conditions:
   (1) nested asynchronous calls to Py_AddPendingCall()
   (2) AddPendingCall() calls made while pending calls are being processed.

   (1) is very unlikely because typically signal delivery
   is blocked during signal handling.  So it should be impossible.
   (2) is a real possibility.
   The current code is safe against (2), but not against (1).
   The safety against (2) is derived from the fact that only one
   thread is present, interrupted by signals, and that the critical
   section is protected with the "busy" variable.  On Windows, which
   delivers SIGINT on a system thread, this does not hold and therefore
   Windows really shouldn't use this version.
   The two threads could theoretically wiggle around the "busy" variable.
*/

#define NPENDINGCALLS 32
static struct {
    int (*func)(void *);
    void *arg;
} pendingcalls[NPENDINGCALLS];
static volatile int pendingfirst = 0;
static volatile int pendinglast = 0;
static _Py_atomic_int pendingcalls_to_do = {0};

int
Py_AddPendingCall(int (*func)(void *), void *arg)
{
    static volatile int busy = 0;
    int i, j;
    /* XXX Begin critical section */
    if (busy)
        return -1;
    busy = 1;
    i = pendinglast;
    j = (i + 1) % NPENDINGCALLS;
    if (j == pendingfirst) {
        busy = 0;
        return -1; /* Queue full */
    }
    pendingcalls[i].func = func;
    pendingcalls[i].arg = arg;
    pendinglast = j;

    SIGNAL_PENDING_CALLS();
    busy = 0;
    /* XXX End critical section */
    return 0;
}

int
Py_MakePendingCalls(void)
{
    static int busy = 0;
    if (busy)
        return 0;
    busy = 1;
    UNSIGNAL_PENDING_CALLS();
    for (;;) {
        int i;
        int (*func)(void *);
        void *arg;
        i = pendingfirst;
        if (i == pendinglast)
            break; /* Queue empty */
        func = pendingcalls[i].func;
        arg = pendingcalls[i].arg;
        pendingfirst = (i + 1) % NPENDINGCALLS;
        if (func(arg) < 0) {
            busy = 0;
            SIGNAL_PENDING_CALLS(); /* We're not done yet */
            return -1;
        }
    }
    busy = 0;
    return 0;
}

#endif /* WITH_THREAD */


/* The interpreter's recursion limit */

#ifndef Py_DEFAULT_RECURSION_LIMIT
#define Py_DEFAULT_RECURSION_LIMIT 1000
#endif
static int recursion_limit = Py_DEFAULT_RECURSION_LIMIT;
int _Py_CheckRecursionLimit = Py_DEFAULT_RECURSION_LIMIT;

int
Py_GetRecursionLimit(void)
{
    return recursion_limit;
}

void
Py_SetRecursionLimit(int new_limit)
{
    recursion_limit = new_limit;
    _Py_CheckRecursionLimit = recursion_limit;
}

/* the macro Py_EnterRecursiveCall() only calls _Py_CheckRecursiveCall()
   if the recursion_depth reaches _Py_CheckRecursionLimit.
   If USE_STACKCHECK, the macro decrements _Py_CheckRecursionLimit
   to guarantee that _Py_CheckRecursiveCall() is regularly called.
   Without USE_STACKCHECK, there is no need for this. */
int
_Py_CheckRecursiveCall(const char *where)
{
    PyThreadState *tstate = PyThreadState_GET();

#ifdef USE_STACKCHECK
    if (PyOS_CheckStack()) {
        --tstate->recursion_depth;
        PyErr_SetString(PyExc_MemoryError, "Stack overflow");
        return -1;
    }
#endif
    _Py_CheckRecursionLimit = recursion_limit;
    if (tstate->recursion_critical)
        /* Somebody asked that we don't check for recursion. */
        return 0;
    if (tstate->overflowed) {
        if (tstate->recursion_depth > recursion_limit + 50) {
            /* Overflowing while handling an overflow. Give up. */
            Py_FatalError("Cannot recover from stack overflow.");
        }
        return 0;
    }
    if (tstate->recursion_depth > recursion_limit) {
        --tstate->recursion_depth;
        tstate->overflowed = 1;
        PyErr_Format(PyExc_RecursionError,
                     "maximum recursion depth exceeded%s",
                     where);
        return -1;
    }
    return 0;
}

/* Status code for main loop (reason for stack unwind) */
enum why_code {
        WHY_NOT =       0x0001, /* No error */
        WHY_EXCEPTION = 0x0002, /* Exception occurred */
        WHY_RETURN =    0x0008, /* 'return' statement */
        WHY_BREAK =     0x0010, /* 'break' statement */
        WHY_CONTINUE =  0x0020, /* 'continue' statement */
        WHY_YIELD =     0x0040, /* 'yield' operator */
        WHY_SILENCED =  0x0080  /* Exception silenced by 'with' */
};

static void save_exc_state(PyThreadState *, PyFrameObject *);
static void swap_exc_state(PyThreadState *, PyFrameObject *);
static void restore_and_clear_exc_state(PyThreadState *, PyFrameObject *);
static int do_raise(PyObject *, PyObject *);
static int unpack_iterable(PyObject *, int, int, PyObject **);

/* Records whether tracing is on for any thread.  Counts the number of
   threads for which tstate->c_tracefunc is non-NULL, so if the value
   is 0, we know we don't have to check this thread's c_tracefunc.
   This speeds up the if statement in PyEval_EvalFrameEx() after
   fast_next_opcode*/
static int _Py_TracingPossible = 0;



PyObject *
PyEval_EvalCode(PyObject *co, PyObject *globals, PyObject *locals)
{
    return PyEval_EvalCodeEx(co,
                      globals, locals,
                      (PyObject **)NULL, 0,
                      (PyObject **)NULL, 0,
                      (PyObject **)NULL, 0,
                      NULL, NULL);
}


/* Interpreter main loop */

PyObject *
PyEval_EvalFrame(PyFrameObject *f) {
    /* This is for backward compatibility with extension modules that
       used this API; core interpreter code should call
       PyEval_EvalFrameEx() */
    return PyEval_EvalFrameEx(f, 0);
}

PyObject *
PyEval_EvalFrameEx(PyFrameObject *f, int throwflag)
{
#ifdef DXPAIRS
    int lastopcode = 0;
#endif
    PyObject **stack_pointer;  /* Next free slot in value stack */
    unsigned char *next_instr;
    int opcode;        /* Current opcode */
    int oparg;         /* Current opcode argument, if any */
    enum why_code why; /* Reason for block stack unwind */
    PyObject **fastlocals, **freevars;
    PyObject *retval = NULL;            /* Return value */
    PyThreadState *tstate = PyThreadState_GET();
    PyCodeObject *co;

    /* when tracing we set things up so that

           not (instr_lb <= current_bytecode_offset < instr_ub)

       is true when the line being executed has changed.  The
       initial values are such as to make this false the first
       time it is tested. */
    int instr_ub = -1, instr_lb = 0, instr_prev = -1;

    unsigned char *first_instr;
    PyObject *names;
    PyObject *consts;

#ifdef LLTRACE
    _Py_IDENTIFIER(__ltrace__);
#endif

/* Computed GOTOs, or
       the-optimization-commonly-but-improperly-known-as-"threaded code"
   using gcc's labels-as-values extension
   (http://gcc.gnu.org/onlinedocs/gcc/Labels-as-Values.html).

   The traditional bytecode evaluation loop uses a "switch" statement, which
   decent compilers will optimize as a single indirect branch instruction
   combined with a lookup table of jump addresses. However, since the
   indirect jump instruction is shared by all opcodes, the CPU will have a
   hard time making the right prediction for where to jump next (actually,
   it will be always wrong except in the uncommon case of a sequence of
   several identical opcodes).

   "Threaded code" in contrast, uses an explicit jump table and an explicit
   indirect jump instruction at the end of each opcode. Since the jump
   instruction is at a different address for each opcode, the CPU will make a
   separate prediction for each of these instructions, which is equivalent to
   predicting the second opcode of each opcode pair. These predictions have
   a much better chance to turn out valid, especially in small bytecode loops.

   A mispredicted branch on a modern CPU flushes the whole pipeline and
   can cost several CPU cycles (depending on the pipeline depth),
   and potentially many more instructions (depending on the pipeline width).
   A correctly predicted branch, however, is nearly free.

   At the time of this writing, the "threaded code" version is up to 15-20%
   faster than the normal "switch" version, depending on the compiler and the
   CPU architecture.

   We disable the optimization if DYNAMIC_EXECUTION_PROFILE is defined,
   because it would render the measurements invalid.


   NOTE: care must be taken that the compiler doesn't try to "optimize" the
   indirect jumps by sharing them between all opcodes. Such optimizations
   can be disabled on gcc by using the -fno-gcse flag (or possibly
   -fno-crossjumping).
*/

#ifdef DYNAMIC_EXECUTION_PROFILE
#undef USE_COMPUTED_GOTOS
#define USE_COMPUTED_GOTOS 0
#endif

#ifdef HAVE_COMPUTED_GOTOS
    #ifndef USE_COMPUTED_GOTOS
    #define USE_COMPUTED_GOTOS 1
    #endif
#else
    #if defined(USE_COMPUTED_GOTOS) && USE_COMPUTED_GOTOS
    #error "Computed gotos are not supported on this compiler."
    #endif
    #undef USE_COMPUTED_GOTOS
    #define USE_COMPUTED_GOTOS 0
#endif

#if USE_COMPUTED_GOTOS
/* Import the static jump table */
#include "opcode_targets.h"

/* This macro is used when several opcodes defer to the same implementation
   (e.g. SETUP_LOOP, SETUP_FINALLY) */
#define TARGET_WITH_IMPL(op, impl) \
    TARGET_##op: \
        opcode = op; \
        if (HAS_ARG(op)) \
            oparg = NEXTARG(); \
    case op: \
        goto impl; \

#define TARGET(op) \
    TARGET_##op: \
        opcode = op; \
        if (HAS_ARG(op)) \
            oparg = NEXTARG(); \
    case op:


#define DISPATCH() \
    { \
        if (!_Py_atomic_load_relaxed(&eval_breaker)) {      \
                    FAST_DISPATCH(); \
        } \
        continue; \
    }

#ifdef LLTRACE
#define FAST_DISPATCH() \
    { \
        if (!lltrace && !_Py_TracingPossible) { \
            f->f_lasti = INSTR_OFFSET(); \
            goto *opcode_targets[*next_instr++]; \
        } \
        goto fast_next_opcode; \
    }
#else
#define FAST_DISPATCH() \
    { \
        if (!_Py_TracingPossible) { \
            f->f_lasti = INSTR_OFFSET(); \
            goto *opcode_targets[*next_instr++]; \
        } \
        goto fast_next_opcode; \
    }
#endif

#else
#define TARGET(op) \
    case op:
#define TARGET_WITH_IMPL(op, impl) \
    /* silence compiler warnings about `impl` unused */ \
    if (0) goto impl; \
    case op:
#define DISPATCH() continue
#define FAST_DISPATCH() goto fast_next_opcode
#endif


/* Tuple access macros */

#ifndef Py_DEBUG
#define GETITEM(v, i) PyTuple_GET_ITEM((PyTupleObject *)(v), (i))
#else
#define GETITEM(v, i) PyTuple_GetItem((v), (i))
#endif

#ifdef WITH_TSC
/* Use Pentium timestamp counter to mark certain events:
   inst0 -- beginning of switch statement for opcode dispatch
   inst1 -- end of switch statement (may be skipped)
   loop0 -- the top of the mainloop
   loop1 -- place where control returns again to top of mainloop
            (may be skipped)
   intr1 -- beginning of long interruption
   intr2 -- end of long interruption

   Many opcodes call out to helper C functions.  In some cases, the
   time in those functions should be counted towards the time for the
   opcode, but not in all cases.  For example, a CALL_FUNCTION opcode
   calls another Python function; there's no point in charge all the
   bytecode executed by the called function to the caller.

   It's hard to make a useful judgement statically.  In the presence
   of operator overloading, it's impossible to tell if a call will
   execute new Python code or not.

   It's a case-by-case judgement.  I'll use intr1 for the following
   cases:

   IMPORT_STAR
   IMPORT_FROM
   CALL_FUNCTION (and friends)

 */
    uint64 inst0, inst1, loop0, loop1, intr0 = 0, intr1 = 0;
    int ticked = 0;

    READ_TIMESTAMP(inst0);
    READ_TIMESTAMP(inst1);
    READ_TIMESTAMP(loop0);
    READ_TIMESTAMP(loop1);

    /* shut up the compiler */
    opcode = 0;
#endif

/* Code access macros */

#define INSTR_OFFSET()  ((int)(next_instr - first_instr))
#define NEXTOP()        (*next_instr++)
#define NEXTARG()       (next_instr += 2, (next_instr[-1]<<8) + next_instr[-2])
#define PEEKARG()       ((next_instr[2]<<8) + next_instr[1])
#define JUMPTO(x)       (next_instr = first_instr + (x))
#define JUMPBY(x)       (next_instr += (x))

/* OpCode prediction macros
    Some opcodes tend to come in pairs thus making it possible to
    predict the second code when the first is run.  For example,
    COMPARE_OP is often followed by JUMP_IF_FALSE or JUMP_IF_TRUE.  And,
    those opcodes are often followed by a POP_TOP.

    Verifying the prediction costs a single high-speed test of a register
    variable against a constant.  If the pairing was good, then the
    processor's own internal branch predication has a high likelihood of
    success, resulting in a nearly zero-overhead transition to the
    next opcode.  A successful prediction saves a trip through the eval-loop
    including its two unpredictable branches, the HAS_ARG test and the
    switch-case.  Combined with the processor's internal branch prediction,
    a successful PREDICT has the effect of making the two opcodes run as if
    they were a single new opcode with the bodies combined.

    If collecting opcode statistics, your choices are to either keep the
    predictions turned-on and interpret the results as if some opcodes
    had been combined or turn-off predictions so that the opcode frequency
    counter updates for both opcodes.

    Opcode prediction is disabled with threaded code, since the latter allows
    the CPU to record separate branch prediction information for each
    opcode.

*/

#if defined(DYNAMIC_EXECUTION_PROFILE) || USE_COMPUTED_GOTOS
#define PREDICT(op)             if (0) goto PRED_##op
#define PREDICTED(op)           PRED_##op:
#define PREDICTED_WITH_ARG(op)  PRED_##op:
#else
#define PREDICT(op)             if (*next_instr == op) goto PRED_##op
#define PREDICTED(op)           PRED_##op: next_instr++
#define PREDICTED_WITH_ARG(op)  PRED_##op: oparg = PEEKARG(); next_instr += 3
#endif


/* Stack manipulation macros */

/* The stack can grow at most MAXINT deep, as co_nlocals and
   co_stacksize are ints. */
#define STACK_LEVEL()     ((int)(stack_pointer - f->f_valuestack))
#define EMPTY()           (STACK_LEVEL() == 0)
#define TOP()             (stack_pointer[-1])
#define SECOND()          (stack_pointer[-2])
#define THIRD()           (stack_pointer[-3])
#define FOURTH()          (stack_pointer[-4])
#define PEEK(n)           (stack_pointer[-(n)])
#define SET_TOP(v)        (stack_pointer[-1] = (v))
#define SET_SECOND(v)     (stack_pointer[-2] = (v))
#define SET_THIRD(v)      (stack_pointer[-3] = (v))
#define SET_FOURTH(v)     (stack_pointer[-4] = (v))
#define SET_VALUE(n, v)   (stack_pointer[-(n)] = (v))
#define BASIC_STACKADJ(n) (stack_pointer += n)
#define BASIC_PUSH(v)     (*stack_pointer++ = (v))
#define BASIC_POP()       (*--stack_pointer)

#ifdef LLTRACE
#define PUSH(v)         { (void)(BASIC_PUSH(v), \
                          lltrace && prtrace(TOP(), "push")); \
                          assert(STACK_LEVEL() <= co->co_stacksize); }
#define POP()           ((void)(lltrace && prtrace(TOP(), "pop")), \
                         BASIC_POP())
#define STACKADJ(n)     { (void)(BASIC_STACKADJ(n), \
                          lltrace && prtrace(TOP(), "stackadj")); \
                          assert(STACK_LEVEL() <= co->co_stacksize); }
#define EXT_POP(STACK_POINTER) ((void)(lltrace && \
                                prtrace((STACK_POINTER)[-1], "ext_pop")), \
                                *--(STACK_POINTER))
#else
#define PUSH(v)                BASIC_PUSH(v)
#define POP()                  BASIC_POP()
#define STACKADJ(n)            BASIC_STACKADJ(n)
#define EXT_POP(STACK_POINTER) (*--(STACK_POINTER))
#endif

/* Local variable macros */

#define GETLOCAL(i)     (fastlocals[i])

/* The SETLOCAL() macro must not DECREF the local variable in-place and
   then store the new value; it must copy the old value to a temporary
   value, then store the new value, and then DECREF the temporary value.
   This is because it is possible that during the DECREF the frame is
   accessed by other code (e.g. a __del__ method or gc.collect()) and the
   variable would be pointing to already-freed memory. */
#define SETLOCAL(i, value)      do { PyObject *tmp = GETLOCAL(i); \
                                     GETLOCAL(i) = value; \
                                     Py_XDECREF(tmp); } while (0)


#define UNWIND_BLOCK(b) \
    while (STACK_LEVEL() > (b)->b_level) { \
        PyObject *v = POP(); \
        Py_XDECREF(v); \
    }

#define UNWIND_EXCEPT_HANDLER(b) \
    { \
        PyObject *type, *value, *traceback; \
        assert(STACK_LEVEL() >= (b)->b_level + 3); \
        while (STACK_LEVEL() > (b)->b_level + 3) { \
            value = POP(); \
            Py_XDECREF(value); \
        } \
        type = tstate->exc_type; \
        value = tstate->exc_value; \
        traceback = tstate->exc_traceback; \
        tstate->exc_type = POP(); \
        tstate->exc_value = POP(); \
        tstate->exc_traceback = POP(); \
        Py_XDECREF(type); \
        Py_XDECREF(value); \
        Py_XDECREF(traceback); \
    }

/* Start of code */

    /* push frame */
    if (Py_EnterRecursiveCall(""))
        return NULL;

    tstate->frame = f;

    if (tstate->use_tracing) {
        if (tstate->c_tracefunc != NULL) {
            /* tstate->c_tracefunc, if defined, is a
               function that will be called on *every* entry
               to a code block.  Its return value, if not
               None, is a function that will be called at
               the start of each executed line of code.
               (Actually, the function must return itself
               in order to continue tracing.)  The trace
               functions are called with three arguments:
               a pointer to the current frame, a string
               indicating why the function is called, and
               an argument which depends on the situation.
               The global trace function is also called
               whenever an exception is detected. */
            if (call_trace_protected(tstate->c_tracefunc,
                                     tstate->c_traceobj,
                                     tstate, f, PyTrace_CALL, Py_None)) {
                /* Trace function raised an error */
                goto exit_eval_frame;
            }
        }
        if (tstate->c_profilefunc != NULL) {
            /* Similar for c_profilefunc, except it needn't
               return itself and isn't called for "line" events */
            if (call_trace_protected(tstate->c_profilefunc,
                                     tstate->c_profileobj,
                                     tstate, f, PyTrace_CALL, Py_None)) {
                /* Profile function raised an error */
                goto exit_eval_frame;
            }
        }
    }

    co = f->f_code;
    names = co->co_names;
    consts = co->co_consts;
    fastlocals = f->f_localsplus;
    freevars = f->f_localsplus + co->co_nlocals;
    first_instr = (unsigned char*) PyBytes_AS_STRING(co->co_code);
    /* An explanation is in order for the next line.

       f->f_lasti now refers to the index of the last instruction
       executed.  You might think this was obvious from the name, but
       this wasn't always true before 2.3!  PyFrame_New now sets
       f->f_lasti to -1 (i.e. the index *before* the first instruction)
       and YIELD_VALUE doesn't fiddle with f_lasti any more.  So this
       does work.  Promise.
       YIELD_FROM sets f_lasti to itself, in order to repeated yield
       multiple values.

       When the PREDICT() macros are enabled, some opcode pairs follow in
       direct succession without updating f->f_lasti.  A successful
       prediction effectively links the two codes together as if they
       were a single new opcode; accordingly,f->f_lasti will point to
       the first code in the pair (for instance, GET_ITER followed by
       FOR_ITER is effectively a single opcode and f->f_lasti will point
       at to the beginning of the combined pair.)
    */
    next_instr = first_instr + f->f_lasti + 1;
    stack_pointer = f->f_stacktop;
    assert(stack_pointer != NULL);
    f->f_stacktop = NULL;       /* remains NULL unless yield suspends frame */
    f->f_executing = 1;

    if (co->co_flags & (CO_GENERATOR | CO_COROUTINE)) {
        if (!throwflag && f->f_exc_type != NULL && f->f_exc_type != Py_None) {
            /* We were in an except handler when we left,
               restore the exception state which was put aside
               (see YIELD_VALUE). */
            swap_exc_state(tstate, f);
        }
        else
            save_exc_state(tstate, f);
    }

#ifdef LLTRACE
    lltrace = _PyDict_GetItemId(f->f_globals, &PyId___ltrace__) != NULL;
#endif

    why = WHY_NOT;

    if (throwflag) /* support for generator.throw() */
        goto error;

#ifdef Py_DEBUG
    /* PyEval_EvalFrameEx() must not be called with an exception set,
       because it may clear it (directly or indirectly) and so the
       caller loses its exception */
    assert(!PyErr_Occurred());
#endif

    for (;;) {
#ifdef WITH_TSC
        if (inst1 == 0) {
            /* Almost surely, the opcode executed a break
               or a continue, preventing inst1 from being set
               on the way out of the loop.
            */
            READ_TIMESTAMP(inst1);
            loop1 = inst1;
        }
        dump_tsc(opcode, ticked, inst0, inst1, loop0, loop1,
                 intr0, intr1);
        ticked = 0;
        inst1 = 0;
        intr0 = 0;
        intr1 = 0;
        READ_TIMESTAMP(loop0);
#endif
        assert(stack_pointer >= f->f_valuestack); /* else underflow */
        assert(STACK_LEVEL() <= co->co_stacksize);  /* else overflow */
        assert(!PyErr_Occurred());

        /* Do periodic things.  Doing this every time through
           the loop would add too much overhead, so we do it
           only every Nth instruction.  We also do it if
           ``pendingcalls_to_do'' is set, i.e. when an asynchronous
           event needs attention (e.g. a signal handler or
           async I/O handler); see Py_AddPendingCall() and
           Py_MakePendingCalls() above. */

        if (_Py_atomic_load_relaxed(&eval_breaker)) {
            if (*next_instr == SETUP_FINALLY) {
                /* Make the last opcode before
                   a try: finally: block uninterruptible. */
                goto fast_next_opcode;
            }
#ifdef WITH_TSC
            ticked = 1;
#endif
            if (_Py_atomic_load_relaxed(&pendingcalls_to_do)) {
                if (Py_MakePendingCalls() < 0)
                    goto error;
            }
#ifdef WITH_THREAD
            if (_Py_atomic_load_relaxed(&gil_drop_request)) {
                /* Give another thread a chance */
                if (PyThreadState_Swap(NULL) != tstate)
                    Py_FatalError("ceval: tstate mix-up");
                drop_gil(tstate);

                /* Other threads may run now */

                take_gil(tstate);

                /* Check if we should make a quick exit. */
                if (_Py_Finalizing && _Py_Finalizing != tstate) {
                    drop_gil(tstate);
                    PyThread_exit_thread();
                }

                if (PyThreadState_Swap(tstate) != NULL)
                    Py_FatalError("ceval: orphan tstate");
            }
#endif
            /* Check for asynchronous exceptions. */
            if (tstate->async_exc != NULL) {
                PyObject *exc = tstate->async_exc;
                tstate->async_exc = NULL;
                UNSIGNAL_ASYNC_EXC();
                PyErr_SetNone(exc);
                Py_DECREF(exc);
                goto error;
            }
        }

    fast_next_opcode:
        f->f_lasti = INSTR_OFFSET();

        /* line-by-line tracing support */

        if (_Py_TracingPossible &&
            tstate->c_tracefunc != NULL && !tstate->tracing) {
            int err;
            /* see maybe_call_line_trace
               for expository comments */
            f->f_stacktop = stack_pointer;

            err = maybe_call_line_trace(tstate->c_tracefunc,
                                        tstate->c_traceobj,
                                        tstate, f,
                                        &instr_lb, &instr_ub, &instr_prev);
            /* Reload possibly changed frame fields */
            JUMPTO(f->f_lasti);
            if (f->f_stacktop != NULL) {
                stack_pointer = f->f_stacktop;
                f->f_stacktop = NULL;
            }
            if (err)
                /* trace function raised an exception */
                goto error;
        }

        /* Extract opcode and argument */

        opcode = NEXTOP();
        oparg = 0;   /* allows oparg to be stored in a register because
            it doesn't have to be remembered across a full loop */
        if (HAS_ARG(opcode))
            oparg = NEXTARG();
    dispatch_opcode:
#ifdef DYNAMIC_EXECUTION_PROFILE
#ifdef DXPAIRS
        dxpairs[lastopcode][opcode]++;
        lastopcode = opcode;
#endif
        dxp[opcode]++;
#endif

#ifdef LLTRACE
        /* Instruction tracing */

        if (lltrace) {
            if (HAS_ARG(opcode)) {
                printf("%d: %d, %d\n",
                       f->f_lasti, opcode, oparg);
            }
            else {
                printf("%d: %d\n",
                       f->f_lasti, opcode);
            }
        }
#endif

        /* Main switch on opcode */
        READ_TIMESTAMP(inst0);

        switch (opcode) {

        /* BEWARE!
           It is essential that any operation that fails sets either
           x to NULL, err to nonzero, or why to anything but WHY_NOT,
           and that no operation that succeeds does this! */

        TARGET(NOP)
            FAST_DISPATCH();

        TARGET(LOAD_FAST) {
            PyObject *value = GETLOCAL(oparg);
            if (value == NULL) {
                format_exc_check_arg(PyExc_UnboundLocalError,
                                     UNBOUNDLOCAL_ERROR_MSG,
                                     PyTuple_GetItem(co->co_varnames, oparg));
                goto error;
            }
            Py_INCREF(value);
            PUSH(value);
            FAST_DISPATCH();
        }

        TARGET(LOAD_CONST) {
            PyObject *value = GETITEM(consts, oparg);
            Py_INCREF(value);
            PUSH(value);
            FAST_DISPATCH();
        }

        PREDICTED_WITH_ARG(STORE_FAST);
        TARGET(STORE_FAST) {
            PyObject *value = POP();
            SETLOCAL(oparg, value);
            FAST_DISPATCH();
        }

        TARGET(POP_TOP) {
            PyObject *value = POP();
            Py_DECREF(value);
            FAST_DISPATCH();
        }

        TARGET(ROT_TWO) {
            PyObject *top = TOP();
            PyObject *second = SECOND();
            SET_TOP(second);
            SET_SECOND(top);
            FAST_DISPATCH();
        }

        TARGET(ROT_THREE) {
            PyObject *top = TOP();
            PyObject *second = SECOND();
            PyObject *third = THIRD();
            SET_TOP(second);
            SET_SECOND(third);
            SET_THIRD(top);
            FAST_DISPATCH();
        }

        TARGET(DUP_TOP) {
            PyObject *top = TOP();
            Py_INCREF(top);
            PUSH(top);
            FAST_DISPATCH();
        }

        TARGET(DUP_TOP_TWO) {
            PyObject *top = TOP();
            PyObject *second = SECOND();
            Py_INCREF(top);
            Py_INCREF(second);
            STACKADJ(2);
            SET_TOP(top);
            SET_SECOND(second);
            FAST_DISPATCH();
        }

        TARGET(UNARY_POSITIVE) {
            PyObject *value = TOP();
            PyObject *res = PyNumber_Positive(value);
            Py_DECREF(value);
            SET_TOP(res);
            if (res == NULL)
                goto error;
            DISPATCH();
        }

        TARGET(UNARY_NEGATIVE) {
            PyObject *value = TOP();
            PyObject *res = PyNumber_Negative(value);
            Py_DECREF(value);
            SET_TOP(res);
            if (res == NULL)
                goto error;
            DISPATCH();
        }

        TARGET(UNARY_NOT) {
            PyObject *value = TOP();
            int err = PyObject_IsTrue(value);
            Py_DECREF(value);
            if (err == 0) {
                Py_INCREF(Py_True);
                SET_TOP(Py_True);
                DISPATCH();
            }
            else if (err > 0) {
                Py_INCREF(Py_False);
                SET_TOP(Py_False);
                err = 0;
                DISPATCH();
            }
            STACKADJ(-1);
            goto error;
        }

        TARGET(UNARY_INVERT) {
            PyObject *value = TOP();
            PyObject *res = PyNumber_Invert(value);
            Py_DECREF(value);
            SET_TOP(res);
            if (res == NULL)
                goto error;
            DISPATCH();
        }

        TARGET(BINARY_POWER) {
            PyObject *exp = POP();
            PyObject *base = TOP();
            PyObject *res = PyNumber_Power(base, exp, Py_None);
            Py_DECREF(base);
            Py_DECREF(exp);
            SET_TOP(res);
            if (res == NULL)
                goto error;
            DISPATCH();
        }

        TARGET(BINARY_MULTIPLY) {
            PyObject *right = POP();
            PyObject *left = TOP();
            PyObject *res = PyNumber_Multiply(left, right);
            Py_DECREF(left);
            Py_DECREF(right);
            SET_TOP(res);
            if (res == NULL)
                goto error;
            DISPATCH();
        }

        TARGET(BINARY_MATRIX_MULTIPLY) {
            PyObject *right = POP();
            PyObject *left = TOP();
            PyObject *res = PyNumber_MatrixMultiply(left, right);
            Py_DECREF(left);
            Py_DECREF(right);
            SET_TOP(res);
            if (res == NULL)
                goto error;
            DISPATCH();
        }

        TARGET(BINARY_TRUE_DIVIDE) {
            PyObject *divisor = POP();
            PyObject *dividend = TOP();
            PyObject *quotient = PyNumber_TrueDivide(dividend, divisor);
            Py_DECREF(dividend);
            Py_DECREF(divisor);
            SET_TOP(quotient);
            if (quotient == NULL)
                goto error;
            DISPATCH();
        }

        TARGET(BINARY_FLOOR_DIVIDE) {
            PyObject *divisor = POP();
            PyObject *dividend = TOP();
            PyObject *quotient = PyNumber_FloorDivide(dividend, divisor);
            Py_DECREF(dividend);
            Py_DECREF(divisor);
            SET_TOP(quotient);
            if (quotient == NULL)
                goto error;
            DISPATCH();
        }

        TARGET(BINARY_MODULO) {
            PyObject *divisor = POP();
            PyObject *dividend = TOP();
            PyObject *res = PyUnicode_CheckExact(dividend) ?
                PyUnicode_Format(dividend, divisor) :
                PyNumber_Remainder(dividend, divisor);
            Py_DECREF(divisor);
            Py_DECREF(dividend);
            SET_TOP(res);
            if (res == NULL)
                goto error;
            DISPATCH();
        }

        TARGET(BINARY_ADD) {
            PyObject *right = POP();
            PyObject *left = TOP();
            PyObject *sum;
            if (PyUnicode_CheckExact(left) &&
                     PyUnicode_CheckExact(right)) {
                sum = unicode_concatenate(left, right, f, next_instr);
                /* unicode_concatenate consumed the ref to v */
            }
            else {
                sum = PyNumber_Add(left, right);
                Py_DECREF(left);
            }
            Py_DECREF(right);
            SET_TOP(sum);
            if (sum == NULL)
                goto error;
            DISPATCH();
        }

        TARGET(BINARY_SUBTRACT) {
            PyObject *right = POP();
            PyObject *left = TOP();
            PyObject *diff = PyNumber_Subtract(left, right);
            Py_DECREF(right);
            Py_DECREF(left);
            SET_TOP(diff);
            if (diff == NULL)
                goto error;
            DISPATCH();
        }

        TARGET(BINARY_SUBSCR) {
            PyObject *sub = POP();
            PyObject *container = TOP();
            PyObject *res = PyObject_GetItem(container, sub);
            Py_DECREF(container);
            Py_DECREF(sub);
            SET_TOP(res);
            if (res == NULL)
                goto error;
            DISPATCH();
        }

        TARGET(BINARY_LSHIFT) {
            PyObject *right = POP();
            PyObject *left = TOP();
            PyObject *res = PyNumber_Lshift(left, right);
            Py_DECREF(left);
            Py_DECREF(right);
            SET_TOP(res);
            if (res == NULL)
                goto error;
            DISPATCH();
        }

        TARGET(BINARY_RSHIFT) {
            PyObject *right = POP();
            PyObject *left = TOP();
            PyObject *res = PyNumber_Rshift(left, right);
            Py_DECREF(left);
            Py_DECREF(right);
            SET_TOP(res);
            if (res == NULL)
                goto error;
            DISPATCH();
        }

        TARGET(BINARY_AND) {
            PyObject *right = POP();
            PyObject *left = TOP();
            PyObject *res = PyNumber_And(left, right);
            Py_DECREF(left);
            Py_DECREF(right);
            SET_TOP(res);
            if (res == NULL)
                goto error;
            DISPATCH();
        }

        TARGET(BINARY_XOR) {
            PyObject *right = POP();
            PyObject *left = TOP();
            PyObject *res = PyNumber_Xor(left, right);
            Py_DECREF(left);
            Py_DECREF(right);
            SET_TOP(res);
            if (res == NULL)
                goto error;
            DISPATCH();
        }

        TARGET(BINARY_OR) {
            PyObject *right = POP();
            PyObject *left = TOP();
            PyObject *res = PyNumber_Or(left, right);
            Py_DECREF(left);
            Py_DECREF(right);
            SET_TOP(res);
            if (res == NULL)
                goto error;
            DISPATCH();
        }

        TARGET(LIST_APPEND) {
            PyObject *v = POP();
            PyObject *list = PEEK(oparg);
            int err;
            err = PyList_Append(list, v);
            Py_DECREF(v);
            if (err != 0)
                goto error;
            PREDICT(JUMP_ABSOLUTE);
            DISPATCH();
        }

        TARGET(SET_ADD) {
            PyObject *v = POP();
            PyObject *set = stack_pointer[-oparg];
            int err;
            err = PySet_Add(set, v);
            Py_DECREF(v);
            if (err != 0)
                goto error;
            PREDICT(JUMP_ABSOLUTE);
            DISPATCH();
        }

        TARGET(INPLACE_POWER) {
            PyObject *exp = POP();
            PyObject *base = TOP();
            PyObject *res = PyNumber_InPlacePower(base, exp, Py_None);
            Py_DECREF(base);
            Py_DECREF(exp);
            SET_TOP(res);
            if (res == NULL)
                goto error;
            DISPATCH();
        }

        TARGET(INPLACE_MULTIPLY) {
            PyObject *right = POP();
            PyObject *left = TOP();
            PyObject *res = PyNumber_InPlaceMultiply(left, right);
            Py_DECREF(left);
            Py_DECREF(right);
            SET_TOP(res);
            if (res == NULL)
                goto error;
            DISPATCH();
        }

        TARGET(INPLACE_MATRIX_MULTIPLY) {
            PyObject *right = POP();
            PyObject *left = TOP();
            PyObject *res = PyNumber_InPlaceMatrixMultiply(left, right);
            Py_DECREF(left);
            Py_DECREF(right);
            SET_TOP(res);
            if (res == NULL)
                goto error;
            DISPATCH();
        }

        TARGET(INPLACE_TRUE_DIVIDE) {
            PyObject *divisor = POP();
            PyObject *dividend = TOP();
            PyObject *quotient = PyNumber_InPlaceTrueDivide(dividend, divisor);
            Py_DECREF(dividend);
            Py_DECREF(divisor);
            SET_TOP(quotient);
            if (quotient == NULL)
                goto error;
            DISPATCH();
        }

        TARGET(INPLACE_FLOOR_DIVIDE) {
            PyObject *divisor = POP();
            PyObject *dividend = TOP();
            PyObject *quotient = PyNumber_InPlaceFloorDivide(dividend, divisor);
            Py_DECREF(dividend);
            Py_DECREF(divisor);
            SET_TOP(quotient);
            if (quotient == NULL)
                goto error;
            DISPATCH();
        }

        TARGET(INPLACE_MODULO) {
            PyObject *right = POP();
            PyObject *left = TOP();
            PyObject *mod = PyNumber_InPlaceRemainder(left, right);
            Py_DECREF(left);
            Py_DECREF(right);
            SET_TOP(mod);
            if (mod == NULL)
                goto error;
            DISPATCH();
        }

        TARGET(INPLACE_ADD) {
            PyObject *right = POP();
            PyObject *left = TOP();
            PyObject *sum;
            if (PyUnicode_CheckExact(left) && PyUnicode_CheckExact(right)) {
                sum = unicode_concatenate(left, right, f, next_instr);
                /* unicode_concatenate consumed the ref to v */
            }
            else {
                sum = PyNumber_InPlaceAdd(left, right);
                Py_DECREF(left);
            }
            Py_DECREF(right);
            SET_TOP(sum);
            if (sum == NULL)
                goto error;
            DISPATCH();
        }

        TARGET(INPLACE_SUBTRACT) {
            PyObject *right = POP();
            PyObject *left = TOP();
            PyObject *diff = PyNumber_InPlaceSubtract(left, right);
            Py_DECREF(left);
            Py_DECREF(right);
            SET_TOP(diff);
            if (diff == NULL)
                goto error;
            DISPATCH();
        }

        TARGET(INPLACE_LSHIFT) {
            PyObject *right = POP();
            PyObject *left = TOP();
            PyObject *res = PyNumber_InPlaceLshift(left, right);
            Py_DECREF(left);
            Py_DECREF(right);
            SET_TOP(res);
            if (res == NULL)
                goto error;
            DISPATCH();
        }

        TARGET(INPLACE_RSHIFT) {
            PyObject *right = POP();
            PyObject *left = TOP();
            PyObject *res = PyNumber_InPlaceRshift(left, right);
            Py_DECREF(left);
            Py_DECREF(right);
            SET_TOP(res);
            if (res == NULL)
                goto error;
            DISPATCH();
        }

        TARGET(INPLACE_AND) {
            PyObject *right = POP();
            PyObject *left = TOP();
            PyObject *res = PyNumber_InPlaceAnd(left, right);
            Py_DECREF(left);
            Py_DECREF(right);
            SET_TOP(res);
            if (res == NULL)
                goto error;
            DISPATCH();
        }

        TARGET(INPLACE_XOR) {
            PyObject *right = POP();
            PyObject *left = TOP();
            PyObject *res = PyNumber_InPlaceXor(left, right);
            Py_DECREF(left);
            Py_DECREF(right);
            SET_TOP(res);
            if (res == NULL)
                goto error;
            DISPATCH();
        }

        TARGET(INPLACE_OR) {
            PyObject *right = POP();
            PyObject *left = TOP();
            PyObject *res = PyNumber_InPlaceOr(left, right);
            Py_DECREF(left);
            Py_DECREF(right);
            SET_TOP(res);
            if (res == NULL)
                goto error;
            DISPATCH();
        }

        TARGET(STORE_SUBSCR) {
            PyObject *sub = TOP();
            PyObject *container = SECOND();
            PyObject *v = THIRD();
            int err;
            STACKADJ(-3);
            /* v[w] = u */
            err = PyObject_SetItem(container, sub, v);
            Py_DECREF(v);
            Py_DECREF(container);
            Py_DECREF(sub);
            if (err != 0)
                goto error;
            DISPATCH();
        }

        TARGET(DELETE_SUBSCR) {
            PyObject *sub = TOP();
            PyObject *container = SECOND();
            int err;
            STACKADJ(-2);
            /* del v[w] */
            err = PyObject_DelItem(container, sub);
            Py_DECREF(container);
            Py_DECREF(sub);
            if (err != 0)
                goto error;
            DISPATCH();
        }

        TARGET(PRINT_EXPR) {
            _Py_IDENTIFIER(displayhook);
            PyObject *value = POP();
            PyObject *hook = _PySys_GetObjectId(&PyId_displayhook);
            PyObject *res;
            if (hook == NULL) {
                PyErr_SetString(PyExc_RuntimeError,
                                "lost sys.displayhook");
                Py_DECREF(value);
                goto error;
            }
            res = PyObject_CallFunctionObjArgs(hook, value, NULL);
            Py_DECREF(value);
            if (res == NULL)
                goto error;
            Py_DECREF(res);
            DISPATCH();
        }

#ifdef CASE_TOO_BIG
        default: switch (opcode) {
#endif
        TARGET(RAISE_VARARGS) {
            PyObject *cause = NULL, *exc = NULL;
            switch (oparg) {
            case 2:
                cause = POP(); /* cause */
            case 1:
                exc = POP(); /* exc */
            case 0: /* Fallthrough */
                if (do_raise(exc, cause)) {
                    why = WHY_EXCEPTION;
                    goto fast_block_end;
                }
                break;
            default:
                PyErr_SetString(PyExc_SystemError,
                           "bad RAISE_VARARGS oparg");
                break;
            }
            goto error;
        }

        TARGET(RETURN_VALUE) {
            retval = POP();
            why = WHY_RETURN;
            goto fast_block_end;
        }

        TARGET(GET_AITER) {
            unaryfunc getter = NULL;
            PyObject *iter = NULL;
            PyObject *awaitable = NULL;
            PyObject *obj = TOP();
            PyTypeObject *type = Py_TYPE(obj);

            if (type->tp_as_async != NULL)
                getter = type->tp_as_async->am_aiter;

            if (getter != NULL) {
                iter = (*getter)(obj);
                Py_DECREF(obj);
                if (iter == NULL) {
                    SET_TOP(NULL);
                    goto error;
                }
            }
            else {
                SET_TOP(NULL);
                PyErr_Format(
                    PyExc_TypeError,
                    "'async for' requires an object with "
                    "__aiter__ method, got %.100s",
                    type->tp_name);
                Py_DECREF(obj);
                goto error;
            }

            awaitable = _PyCoro_GetAwaitableIter(iter);
            if (awaitable == NULL) {
                SET_TOP(NULL);
                PyErr_Format(
                    PyExc_TypeError,
                    "'async for' received an invalid object "
                    "from __aiter__: %.100s",
                    Py_TYPE(iter)->tp_name);

                Py_DECREF(iter);
                goto error;
            } else
                Py_DECREF(iter);

            SET_TOP(awaitable);
            DISPATCH();
        }

        TARGET(GET_ANEXT) {
            unaryfunc getter = NULL;
            PyObject *next_iter = NULL;
            PyObject *awaitable = NULL;
            PyObject *aiter = TOP();
            PyTypeObject *type = Py_TYPE(aiter);

            if (type->tp_as_async != NULL)
                getter = type->tp_as_async->am_anext;

            if (getter != NULL) {
                next_iter = (*getter)(aiter);
                if (next_iter == NULL) {
                    goto error;
                }
            }
            else {
                PyErr_Format(
                    PyExc_TypeError,
                    "'async for' requires an iterator with "
                    "__anext__ method, got %.100s",
                    type->tp_name);
                goto error;
            }

            awaitable = _PyCoro_GetAwaitableIter(next_iter);
            if (awaitable == NULL) {
                PyErr_Format(
                    PyExc_TypeError,
                    "'async for' received an invalid object "
                    "from __anext__: %.100s",
                    Py_TYPE(next_iter)->tp_name);

                Py_DECREF(next_iter);
                goto error;
            } else
                Py_DECREF(next_iter);

            PUSH(awaitable);
            DISPATCH();
        }

        TARGET(GET_AWAITABLE) {
            PyObject *iterable = TOP();
            PyObject *iter = _PyCoro_GetAwaitableIter(iterable);

            Py_DECREF(iterable);

            SET_TOP(iter); /* Even if it's NULL */

            if (iter == NULL) {
                goto error;
            }

            DISPATCH();
        }

        TARGET(YIELD_FROM) {
            PyObject *v = POP();
            PyObject *reciever = TOP();
            int err;
            if (PyGen_CheckExact(reciever) || PyCoro_CheckExact(reciever)) {
                retval = _PyGen_Send((PyGenObject *)reciever, v);
            } else {
                _Py_IDENTIFIER(send);
                if (v == Py_None)
                    retval = Py_TYPE(reciever)->tp_iternext(reciever);
                else
                    retval = _PyObject_CallMethodIdObjArgs(reciever, &PyId_send, v, NULL);
            }
            Py_DECREF(v);
            if (retval == NULL) {
                PyObject *val;
                if (tstate->c_tracefunc != NULL
                        && PyErr_ExceptionMatches(PyExc_StopIteration))
                    call_exc_trace(tstate->c_tracefunc, tstate->c_traceobj, tstate, f);
                err = _PyGen_FetchStopIterationValue(&val);
                if (err < 0)
                    goto error;
                Py_DECREF(reciever);
                SET_TOP(val);
                DISPATCH();
            }
            /* x remains on stack, retval is value to be yielded */
            f->f_stacktop = stack_pointer;
            why = WHY_YIELD;
            /* and repeat... */
            f->f_lasti--;
            goto fast_yield;
        }

        TARGET(YIELD_VALUE) {
            retval = POP();
            f->f_stacktop = stack_pointer;
            why = WHY_YIELD;
            goto fast_yield;
        }

        TARGET(POP_EXCEPT) {
            PyTryBlock *b = PyFrame_BlockPop(f);
            if (b->b_type != EXCEPT_HANDLER) {
                PyErr_SetString(PyExc_SystemError,
                                "popped block is not an except handler");
                goto error;
            }
            UNWIND_EXCEPT_HANDLER(b);
            DISPATCH();
        }

        TARGET(POP_BLOCK) {
            PyTryBlock *b = PyFrame_BlockPop(f);
            UNWIND_BLOCK(b);
            DISPATCH();
        }

        PREDICTED(END_FINALLY);
        TARGET(END_FINALLY) {
            PyObject *status = POP();
            if (PyLong_Check(status)) {
                why = (enum why_code) PyLong_AS_LONG(status);
                assert(why != WHY_YIELD && why != WHY_EXCEPTION);
                if (why == WHY_RETURN ||
                    why == WHY_CONTINUE)
                    retval = POP();
                if (why == WHY_SILENCED) {
                    /* An exception was silenced by 'with', we must
                    manually unwind the EXCEPT_HANDLER block which was
                    created when the exception was caught, otherwise
                    the stack will be in an inconsistent state. */
                    PyTryBlock *b = PyFrame_BlockPop(f);
                    assert(b->b_type == EXCEPT_HANDLER);
                    UNWIND_EXCEPT_HANDLER(b);
                    why = WHY_NOT;
                    Py_DECREF(status);
                    DISPATCH();
                }
                Py_DECREF(status);
                goto fast_block_end;
            }
            else if (PyExceptionClass_Check(status)) {
                PyObject *exc = POP();
                PyObject *tb = POP();
                PyErr_Restore(status, exc, tb);
                why = WHY_EXCEPTION;
                goto fast_block_end;
            }
            else if (status != Py_None) {
                PyErr_SetString(PyExc_SystemError,
                    "'finally' pops bad exception");
                Py_DECREF(status);
                goto error;
            }
            Py_DECREF(status);
            DISPATCH();
        }

        TARGET(LOAD_BUILD_CLASS) {
            _Py_IDENTIFIER(__build_class__);

            PyObject *bc;
            if (PyDict_CheckExact(f->f_builtins)) {
                bc = _PyDict_GetItemId(f->f_builtins, &PyId___build_class__);
                if (bc == NULL) {
                    PyErr_SetString(PyExc_NameError,
                                    "__build_class__ not found");
                    goto error;
                }
                Py_INCREF(bc);
            }
            else {
                PyObject *build_class_str = _PyUnicode_FromId(&PyId___build_class__);
                if (build_class_str == NULL)
                    break;
                bc = PyObject_GetItem(f->f_builtins, build_class_str);
                if (bc == NULL) {
                    if (PyErr_ExceptionMatches(PyExc_KeyError))
                        PyErr_SetString(PyExc_NameError,
                                        "__build_class__ not found");
                    goto error;
                }
            }
            PUSH(bc);
            DISPATCH();
        }

        TARGET(STORE_NAME) {
            PyObject *name = GETITEM(names, oparg);
            PyObject *v = POP();
            PyObject *ns = f->f_locals;
            int err;
            if (ns == NULL) {
                PyErr_Format(PyExc_SystemError,
                             "no locals found when storing %R", name);
                Py_DECREF(v);
                goto error;
            }
            if (PyDict_CheckExact(ns))
                err = PyDict_SetItem(ns, name, v);
            else
                err = PyObject_SetItem(ns, name, v);
            Py_DECREF(v);
            if (err != 0)
                goto error;
            DISPATCH();
        }

        TARGET(DELETE_NAME) {
            PyObject *name = GETITEM(names, oparg);
            PyObject *ns = f->f_locals;
            int err;
            if (ns == NULL) {
                PyErr_Format(PyExc_SystemError,
                             "no locals when deleting %R", name);
                goto error;
            }
            err = PyObject_DelItem(ns, name);
            if (err != 0) {
                format_exc_check_arg(PyExc_NameError,
                                     NAME_ERROR_MSG,
                                     name);
                goto error;
            }
            DISPATCH();
        }

        PREDICTED_WITH_ARG(UNPACK_SEQUENCE);
        TARGET(UNPACK_SEQUENCE) {
            PyObject *seq = POP(), *item, **items;
            if (PyTuple_CheckExact(seq) &&
                PyTuple_GET_SIZE(seq) == oparg) {
                items = ((PyTupleObject *)seq)->ob_item;
                while (oparg--) {
                    item = items[oparg];
                    Py_INCREF(item);
                    PUSH(item);
                }
            } else if (PyList_CheckExact(seq) &&
                       PyList_GET_SIZE(seq) == oparg) {
                items = ((PyListObject *)seq)->ob_item;
                while (oparg--) {
                    item = items[oparg];
                    Py_INCREF(item);
                    PUSH(item);
                }
            } else if (unpack_iterable(seq, oparg, -1,
                                       stack_pointer + oparg)) {
                STACKADJ(oparg);
            } else {
                /* unpack_iterable() raised an exception */
                Py_DECREF(seq);
                goto error;
            }
            Py_DECREF(seq);
            DISPATCH();
        }

        TARGET(UNPACK_EX) {
            int totalargs = 1 + (oparg & 0xFF) + (oparg >> 8);
            PyObject *seq = POP();

            if (unpack_iterable(seq, oparg & 0xFF, oparg >> 8,
                                stack_pointer + totalargs)) {
                stack_pointer += totalargs;
            } else {
                Py_DECREF(seq);
                goto error;
            }
            Py_DECREF(seq);
            DISPATCH();
        }

        TARGET(STORE_ATTR) {
            PyObject *name = GETITEM(names, oparg);
            PyObject *owner = TOP();
            PyObject *v = SECOND();
            int err;
            STACKADJ(-2);
            err = PyObject_SetAttr(owner, name, v);
            Py_DECREF(v);
            Py_DECREF(owner);
            if (err != 0)
                goto error;
            DISPATCH();
        }

        TARGET(DELETE_ATTR) {
            PyObject *name = GETITEM(names, oparg);
            PyObject *owner = POP();
            int err;
            err = PyObject_SetAttr(owner, name, (PyObject *)NULL);
            Py_DECREF(owner);
            if (err != 0)
                goto error;
            DISPATCH();
        }

        TARGET(STORE_GLOBAL) {
            PyObject *name = GETITEM(names, oparg);
            PyObject *v = POP();
            int err;
            err = PyDict_SetItem(f->f_globals, name, v);
            Py_DECREF(v);
            if (err != 0)
                goto error;
            DISPATCH();
        }

        TARGET(DELETE_GLOBAL) {
            PyObject *name = GETITEM(names, oparg);
            int err;
            err = PyDict_DelItem(f->f_globals, name);
            if (err != 0) {
                format_exc_check_arg(
                    PyExc_NameError, NAME_ERROR_MSG, name);
                goto error;
            }
            DISPATCH();
        }

        TARGET(LOAD_NAME) {
            PyObject *name = GETITEM(names, oparg);
            PyObject *locals = f->f_locals;
            PyObject *v;
            if (locals == NULL) {
                PyErr_Format(PyExc_SystemError,
                             "no locals when loading %R", name);
                goto error;
            }
            if (PyDict_CheckExact(locals)) {
                v = PyDict_GetItem(locals, name);
                Py_XINCREF(v);
            }
            else {
                v = PyObject_GetItem(locals, name);
                if (v == NULL && _PyErr_OCCURRED()) {
                    if (!PyErr_ExceptionMatches(PyExc_KeyError))
                        goto error;
                    PyErr_Clear();
                }
            }
            if (v == NULL) {
                v = PyDict_GetItem(f->f_globals, name);
                Py_XINCREF(v);
                if (v == NULL) {
                    if (PyDict_CheckExact(f->f_builtins)) {
                        v = PyDict_GetItem(f->f_builtins, name);
                        if (v == NULL) {
                            format_exc_check_arg(
                                        PyExc_NameError,
                                        NAME_ERROR_MSG, name);
                            goto error;
                        }
                        Py_INCREF(v);
                    }
                    else {
                        v = PyObject_GetItem(f->f_builtins, name);
                        if (v == NULL) {
                            if (PyErr_ExceptionMatches(PyExc_KeyError))
                                format_exc_check_arg(
                                            PyExc_NameError,
                                            NAME_ERROR_MSG, name);
                            goto error;
                        }
                    }
                }
            }
            PUSH(v);
            DISPATCH();
        }

        TARGET(LOAD_GLOBAL) {
            PyObject *name = GETITEM(names, oparg);
            PyObject *v;
            if (PyDict_CheckExact(f->f_globals)
                && PyDict_CheckExact(f->f_builtins)) {
                v = _PyDict_LoadGlobal((PyDictObject *)f->f_globals,
                                       (PyDictObject *)f->f_builtins,
                                       name);
                if (v == NULL) {
                    if (!_PyErr_OCCURRED())
                        format_exc_check_arg(PyExc_NameError,
                                             NAME_ERROR_MSG, name);
                    goto error;
                }
                Py_INCREF(v);
            }
            else {
                /* Slow-path if globals or builtins is not a dict */
                v = PyObject_GetItem(f->f_globals, name);
                if (v == NULL) {
                    v = PyObject_GetItem(f->f_builtins, name);
                    if (v == NULL) {
                        if (PyErr_ExceptionMatches(PyExc_KeyError))
                            format_exc_check_arg(
                                        PyExc_NameError,
                                        NAME_ERROR_MSG, name);
                        goto error;
                    }
                }
            }
            PUSH(v);
            DISPATCH();
        }

        TARGET(DELETE_FAST) {
            PyObject *v = GETLOCAL(oparg);
            if (v != NULL) {
                SETLOCAL(oparg, NULL);
                DISPATCH();
            }
            format_exc_check_arg(
                PyExc_UnboundLocalError,
                UNBOUNDLOCAL_ERROR_MSG,
                PyTuple_GetItem(co->co_varnames, oparg)
                );
            goto error;
        }

        TARGET(DELETE_DEREF) {
            PyObject *cell = freevars[oparg];
            if (PyCell_GET(cell) != NULL) {
                PyCell_Set(cell, NULL);
                DISPATCH();
            }
            format_exc_unbound(co, oparg);
            goto error;
        }

        TARGET(LOAD_CLOSURE) {
            PyObject *cell = freevars[oparg];
            Py_INCREF(cell);
            PUSH(cell);
            DISPATCH();
        }

        TARGET(LOAD_CLASSDEREF) {
            PyObject *name, *value, *locals = f->f_locals;
            Py_ssize_t idx;
            assert(locals);
            assert(oparg >= PyTuple_GET_SIZE(co->co_cellvars));
            idx = oparg - PyTuple_GET_SIZE(co->co_cellvars);
            assert(idx >= 0 && idx < PyTuple_GET_SIZE(co->co_freevars));
            name = PyTuple_GET_ITEM(co->co_freevars, idx);
            if (PyDict_CheckExact(locals)) {
                value = PyDict_GetItem(locals, name);
                Py_XINCREF(value);
            }
            else {
                value = PyObject_GetItem(locals, name);
                if (value == NULL && PyErr_Occurred()) {
                    if (!PyErr_ExceptionMatches(PyExc_KeyError))
                        goto error;
                    PyErr_Clear();
                }
            }
            if (!value) {
                PyObject *cell = freevars[oparg];
                value = PyCell_GET(cell);
                if (value == NULL) {
                    format_exc_unbound(co, oparg);
                    goto error;
                }
                Py_INCREF(value);
            }
            PUSH(value);
            DISPATCH();
        }

        TARGET(LOAD_DEREF) {
            PyObject *cell = freevars[oparg];
            PyObject *value = PyCell_GET(cell);
            if (value == NULL) {
                format_exc_unbound(co, oparg);
                goto error;
            }
            Py_INCREF(value);
            PUSH(value);
            DISPATCH();
        }

        TARGET(STORE_DEREF) {
            PyObject *v = POP();
            PyObject *cell = freevars[oparg];
            PyCell_Set(cell, v);
            Py_DECREF(v);
            DISPATCH();
        }

        TARGET(BUILD_TUPLE) {
            PyObject *tup = PyTuple_New(oparg);
            if (tup == NULL)
                goto error;
            while (--oparg >= 0) {
                PyObject *item = POP();
                PyTuple_SET_ITEM(tup, oparg, item);
            }
            PUSH(tup);
            DISPATCH();
        }

        TARGET(BUILD_LIST) {
            PyObject *list =  PyList_New(oparg);
            if (list == NULL)
                goto error;
            while (--oparg >= 0) {
                PyObject *item = POP();
                PyList_SET_ITEM(list, oparg, item);
            }
            PUSH(list);
            DISPATCH();
        }

        TARGET_WITH_IMPL(BUILD_TUPLE_UNPACK, _build_list_unpack)
        TARGET(BUILD_LIST_UNPACK)
        _build_list_unpack: {
            int convert_to_tuple = opcode == BUILD_TUPLE_UNPACK;
            int i;
            PyObject *sum = PyList_New(0);
            PyObject *return_value;
            if (sum == NULL)
                goto error;

            for (i = oparg; i > 0; i--) {
                PyObject *none_val;

                none_val = _PyList_Extend((PyListObject *)sum, PEEK(i));
                if (none_val == NULL) {
                    Py_DECREF(sum);
                    goto error;
                }
                Py_DECREF(none_val);
            }

            if (convert_to_tuple) {
                return_value = PyList_AsTuple(sum);
                Py_DECREF(sum);
                if (return_value == NULL)
                    goto error;
            }
            else {
                return_value = sum;
            }

            while (oparg--)
                Py_DECREF(POP());
            PUSH(return_value);
            DISPATCH();
        }

        TARGET(BUILD_SET) {
            PyObject *set = PySet_New(NULL);
            int err = 0;
            if (set == NULL)
                goto error;
            while (--oparg >= 0) {
                PyObject *item = POP();
                if (err == 0)
                    err = PySet_Add(set, item);
                Py_DECREF(item);
            }
            if (err != 0) {
                Py_DECREF(set);
                goto error;
            }
            PUSH(set);
            DISPATCH();
        }

        TARGET(BUILD_SET_UNPACK) {
            int i;
            PyObject *sum = PySet_New(NULL);
            if (sum == NULL)
                goto error;

            for (i = oparg; i > 0; i--) {
                if (_PySet_Update(sum, PEEK(i)) < 0) {
                    Py_DECREF(sum);
                    goto error;
                }
            }

            while (oparg--)
                Py_DECREF(POP());
            PUSH(sum);
            DISPATCH();
        }

        TARGET(BUILD_MAP) {
            int i;
            PyObject *map = _PyDict_NewPresized((Py_ssize_t)oparg);
            if (map == NULL)
                goto error;
            for (i = oparg; i > 0; i--) {
                int err;
                PyObject *key = PEEK(2*i);
                PyObject *value = PEEK(2*i - 1);
                err = PyDict_SetItem(map, key, value);
                if (err != 0) {
                    Py_DECREF(map);
                    goto error;
                }
            }

            while (oparg--) {
                Py_DECREF(POP());
                Py_DECREF(POP());
            }
            PUSH(map);
            DISPATCH();
        }

        TARGET_WITH_IMPL(BUILD_MAP_UNPACK_WITH_CALL, _build_map_unpack)
        TARGET(BUILD_MAP_UNPACK)
        _build_map_unpack: {
            int with_call = opcode == BUILD_MAP_UNPACK_WITH_CALL;
            int num_maps;
            int function_location;
            int i;
            PyObject *sum = PyDict_New();
            if (sum == NULL)
                goto error;
            if (with_call) {
                num_maps = oparg & 0xff;
                function_location = (oparg>>8) & 0xff;
            }
            else {
                num_maps = oparg;
            }

            for (i = num_maps; i > 0; i--) {
                PyObject *arg = PEEK(i);
                if (with_call) {
                    PyObject *intersection = _PyDictView_Intersect(sum, arg);

                    if (intersection == NULL) {
                        if (PyErr_ExceptionMatches(PyExc_AttributeError)) {
                            PyObject *func = (
                                    PEEK(function_location + num_maps));
                            PyErr_Format(PyExc_TypeError,
                                    "%.200s%.200s argument after ** "
                                    "must be a mapping, not %.200s",
                                    PyEval_GetFuncName(func),
                                    PyEval_GetFuncDesc(func),
                                    arg->ob_type->tp_name);
                        }
                        Py_DECREF(sum);
                        goto error;
                    }

                    if (PySet_GET_SIZE(intersection)) {
                        Py_ssize_t idx = 0;
                        PyObject *key;
                        PyObject *func = PEEK(function_location + num_maps);
                        Py_hash_t hash;
                        _PySet_NextEntry(intersection, &idx, &key, &hash);
                        if (!PyUnicode_Check(key)) {
                            PyErr_Format(PyExc_TypeError,
                                    "%.200s%.200s keywords must be strings",
                                    PyEval_GetFuncName(func),
                                    PyEval_GetFuncDesc(func));
                        } else {
                            PyErr_Format(PyExc_TypeError,
                                    "%.200s%.200s got multiple "
                                    "values for keyword argument '%U'",
                                    PyEval_GetFuncName(func),
                                    PyEval_GetFuncDesc(func),
                                    key);
                        }
                        Py_DECREF(intersection);
                        Py_DECREF(sum);
                        goto error;
                    }
                    Py_DECREF(intersection);
                }

                if (PyDict_Update(sum, arg) < 0) {
                    if (PyErr_ExceptionMatches(PyExc_AttributeError)) {
                        PyErr_Format(PyExc_TypeError,
                                "'%.200s' object is not a mapping",
                                arg->ob_type->tp_name);
                    }
                    Py_DECREF(sum);
                    goto error;
                }
            }

            while (num_maps--)
                Py_DECREF(POP());
            PUSH(sum);
            DISPATCH();
        }

        TARGET(MAP_ADD) {
            PyObject *key = TOP();
            PyObject *value = SECOND();
            PyObject *map;
            int err;
            STACKADJ(-2);
            map = stack_pointer[-oparg];  /* dict */
            assert(PyDict_CheckExact(map));
            err = PyDict_SetItem(map, key, value);  /* v[w] = u */
            Py_DECREF(value);
            Py_DECREF(key);
            if (err != 0)
                goto error;
            PREDICT(JUMP_ABSOLUTE);
            DISPATCH();
        }

        TARGET(LOAD_ATTR) {
            PyObject *name = GETITEM(names, oparg);
            PyObject *owner = TOP();
            PyObject *res = PyObject_GetAttr(owner, name);
            Py_DECREF(owner);
            SET_TOP(res);
            if (res == NULL)
                goto error;
            DISPATCH();
        }

        TARGET(COMPARE_OP) {
            PyObject *right = POP();
            PyObject *left = TOP();
            PyObject *res = cmp_outcome(oparg, left, right);
            Py_DECREF(left);
            Py_DECREF(right);
            SET_TOP(res);
            if (res == NULL)
                goto error;
            PREDICT(POP_JUMP_IF_FALSE);
            PREDICT(POP_JUMP_IF_TRUE);
            DISPATCH();
        }

        TARGET(IMPORT_NAME) {
            _Py_IDENTIFIER(__import__);
            PyObject *name = GETITEM(names, oparg);
            PyObject *func = _PyDict_GetItemId(f->f_builtins, &PyId___import__);
            PyObject *from, *level, *args, *res;
            if (func == NULL) {
                PyErr_SetString(PyExc_ImportError,
                                "__import__ not found");
                goto error;
            }
            Py_INCREF(func);
            from = POP();
            level = TOP();
            if (PyLong_AsLong(level) != -1 || PyErr_Occurred())
                args = PyTuple_Pack(5,
                            name,
                            f->f_globals,
                            f->f_locals == NULL ?
                                  Py_None : f->f_locals,
                            from,
                            level);
            else
                args = PyTuple_Pack(4,
                            name,
                            f->f_globals,
                            f->f_locals == NULL ?
                                  Py_None : f->f_locals,
                            from);
            Py_DECREF(level);
            Py_DECREF(from);
            if (args == NULL) {
                Py_DECREF(func);
                STACKADJ(-1);
                goto error;
            }
            READ_TIMESTAMP(intr0);
            res = PyEval_CallObject(func, args);
            READ_TIMESTAMP(intr1);
            Py_DECREF(args);
            Py_DECREF(func);
            SET_TOP(res);
            if (res == NULL)
                goto error;
            DISPATCH();
        }

        TARGET(IMPORT_STAR) {
            PyObject *from = POP(), *locals;
            int err;
            if (PyFrame_FastToLocalsWithError(f) < 0)
                goto error;

            locals = f->f_locals;
            if (locals == NULL) {
                PyErr_SetString(PyExc_SystemError,
                    "no locals found during 'import *'");
                goto error;
            }
            READ_TIMESTAMP(intr0);
            err = import_all_from(locals, from);
            READ_TIMESTAMP(intr1);
            PyFrame_LocalsToFast(f, 0);
            Py_DECREF(from);
            if (err != 0)
                goto error;
            DISPATCH();
        }

        TARGET(IMPORT_FROM) {
            PyObject *name = GETITEM(names, oparg);
            PyObject *from = TOP();
            PyObject *res;
            READ_TIMESTAMP(intr0);
            res = import_from(from, name);
            READ_TIMESTAMP(intr1);
            PUSH(res);
            if (res == NULL)
                goto error;
            DISPATCH();
        }

        TARGET(JUMP_FORWARD) {
            JUMPBY(oparg);
            FAST_DISPATCH();
        }

        PREDICTED_WITH_ARG(POP_JUMP_IF_FALSE);
        TARGET(POP_JUMP_IF_FALSE) {
            PyObject *cond = POP();
            int err;
            if (cond == Py_True) {
                Py_DECREF(cond);
                FAST_DISPATCH();
            }
            if (cond == Py_False) {
                Py_DECREF(cond);
                JUMPTO(oparg);
                FAST_DISPATCH();
            }
            err = PyObject_IsTrue(cond);
            Py_DECREF(cond);
            if (err > 0)
                err = 0;
            else if (err == 0)
                JUMPTO(oparg);
            else
                goto error;
            DISPATCH();
        }

        PREDICTED_WITH_ARG(POP_JUMP_IF_TRUE);
        TARGET(POP_JUMP_IF_TRUE) {
            PyObject *cond = POP();
            int err;
            if (cond == Py_False) {
                Py_DECREF(cond);
                FAST_DISPATCH();
            }
            if (cond == Py_True) {
                Py_DECREF(cond);
                JUMPTO(oparg);
                FAST_DISPATCH();
            }
            err = PyObject_IsTrue(cond);
            Py_DECREF(cond);
            if (err > 0) {
                err = 0;
                JUMPTO(oparg);
            }
            else if (err == 0)
                ;
            else
                goto error;
            DISPATCH();
        }

        TARGET(JUMP_IF_FALSE_OR_POP) {
            PyObject *cond = TOP();
            int err;
            if (cond == Py_True) {
                STACKADJ(-1);
                Py_DECREF(cond);
                FAST_DISPATCH();
            }
            if (cond == Py_False) {
                JUMPTO(oparg);
                FAST_DISPATCH();
            }
            err = PyObject_IsTrue(cond);
            if (err > 0) {
                STACKADJ(-1);
                Py_DECREF(cond);
                err = 0;
            }
            else if (err == 0)
                JUMPTO(oparg);
            else
                goto error;
            DISPATCH();
        }

        TARGET(JUMP_IF_TRUE_OR_POP) {
            PyObject *cond = TOP();
            int err;
            if (cond == Py_False) {
                STACKADJ(-1);
                Py_DECREF(cond);
                FAST_DISPATCH();
            }
            if (cond == Py_True) {
                JUMPTO(oparg);
                FAST_DISPATCH();
            }
            err = PyObject_IsTrue(cond);
            if (err > 0) {
                err = 0;
                JUMPTO(oparg);
            }
            else if (err == 0) {
                STACKADJ(-1);
                Py_DECREF(cond);
            }
            else
                goto error;
            DISPATCH();
        }

        PREDICTED_WITH_ARG(JUMP_ABSOLUTE);
        TARGET(JUMP_ABSOLUTE) {
            JUMPTO(oparg);
#if FAST_LOOPS
            /* Enabling this path speeds-up all while and for-loops by bypassing
               the per-loop checks for signals.  By default, this should be turned-off
               because it prevents detection of a control-break in tight loops like
               "while 1: pass".  Compile with this option turned-on when you need
               the speed-up and do not need break checking inside tight loops (ones
               that contain only instructions ending with FAST_DISPATCH).
            */
            FAST_DISPATCH();
#else
            DISPATCH();
#endif
        }

        TARGET(GET_ITER) {
            /* before: [obj]; after [getiter(obj)] */
            PyObject *iterable = TOP();
            PyObject *iter = PyObject_GetIter(iterable);
            Py_DECREF(iterable);
            SET_TOP(iter);
            if (iter == NULL)
                goto error;
            PREDICT(FOR_ITER);
            DISPATCH();
        }

        TARGET(GET_YIELD_FROM_ITER) {
            /* before: [obj]; after [getiter(obj)] */
            PyObject *iterable = TOP();
            PyObject *iter;
            if (PyCoro_CheckExact(iterable)) {
                /* `iterable` is a coroutine */
                if (!(co->co_flags & (CO_COROUTINE | CO_ITERABLE_COROUTINE))) {
                    /* and it is used in a 'yield from' expression of a
                       regular generator. */
                    Py_DECREF(iterable);
                    SET_TOP(NULL);
                    PyErr_SetString(PyExc_TypeError,
                                    "cannot 'yield from' a coroutine object "
                                    "in a non-coroutine generator");
                    goto error;
                }
            }
            else if (!PyGen_CheckExact(iterable)) {
                /* `iterable` is not a generator. */
                iter = PyObject_GetIter(iterable);
                Py_DECREF(iterable);
                SET_TOP(iter);
                if (iter == NULL)
                    goto error;
            }
            DISPATCH();
        }

        PREDICTED_WITH_ARG(FOR_ITER);
        TARGET(FOR_ITER) {
            /* before: [iter]; after: [iter, iter()] *or* [] */
            PyObject *iter = TOP();
            PyObject *next = (*iter->ob_type->tp_iternext)(iter);
            if (next != NULL) {
                PUSH(next);
                PREDICT(STORE_FAST);
                PREDICT(UNPACK_SEQUENCE);
                DISPATCH();
            }
            if (PyErr_Occurred()) {
                if (!PyErr_ExceptionMatches(PyExc_StopIteration))
                    goto error;
                else if (tstate->c_tracefunc != NULL)
                    call_exc_trace(tstate->c_tracefunc, tstate->c_traceobj, tstate, f);
                PyErr_Clear();
            }
            /* iterator ended normally */
            STACKADJ(-1);
            Py_DECREF(iter);
            JUMPBY(oparg);
            DISPATCH();
        }

        TARGET(BREAK_LOOP) {
            why = WHY_BREAK;
            goto fast_block_end;
        }

        TARGET(CONTINUE_LOOP) {
            retval = PyLong_FromLong(oparg);
            if (retval == NULL)
                goto error;
            why = WHY_CONTINUE;
            goto fast_block_end;
        }

        TARGET_WITH_IMPL(SETUP_LOOP, _setup_finally)
        TARGET_WITH_IMPL(SETUP_EXCEPT, _setup_finally)
        TARGET(SETUP_FINALLY)
        _setup_finally: {
            /* NOTE: If you add any new block-setup opcodes that
               are not try/except/finally handlers, you may need
               to update the PyGen_NeedsFinalizing() function.
               */

            PyFrame_BlockSetup(f, opcode, INSTR_OFFSET() + oparg,
                               STACK_LEVEL());
            DISPATCH();
        }

        TARGET(BEFORE_ASYNC_WITH) {
            _Py_IDENTIFIER(__aexit__);
            _Py_IDENTIFIER(__aenter__);

            PyObject *mgr = TOP();
            PyObject *exit = special_lookup(mgr, &PyId___aexit__),
                     *enter;
            PyObject *res;
            if (exit == NULL)
                goto error;
            SET_TOP(exit);
            enter = special_lookup(mgr, &PyId___aenter__);
            Py_DECREF(mgr);
            if (enter == NULL)
                goto error;
            res = PyObject_CallFunctionObjArgs(enter, NULL);
            Py_DECREF(enter);
            if (res == NULL)
                goto error;
            PUSH(res);
            DISPATCH();
        }

        TARGET(SETUP_ASYNC_WITH) {
            PyObject *res = POP();
            /* Setup the finally block before pushing the result
               of __aenter__ on the stack. */
            PyFrame_BlockSetup(f, SETUP_FINALLY, INSTR_OFFSET() + oparg,
                               STACK_LEVEL());
            PUSH(res);
            DISPATCH();
        }

        TARGET(SETUP_WITH) {
            _Py_IDENTIFIER(__exit__);
            _Py_IDENTIFIER(__enter__);
            PyObject *mgr = TOP();
            PyObject *exit = special_lookup(mgr, &PyId___exit__), *enter;
            PyObject *res;
            if (exit == NULL)
                goto error;
            SET_TOP(exit);
            enter = special_lookup(mgr, &PyId___enter__);
            Py_DECREF(mgr);
            if (enter == NULL)
                goto error;
            res = PyObject_CallFunctionObjArgs(enter, NULL);
            Py_DECREF(enter);
            if (res == NULL)
                goto error;
            /* Setup the finally block before pushing the result
               of __enter__ on the stack. */
            PyFrame_BlockSetup(f, SETUP_FINALLY, INSTR_OFFSET() + oparg,
                               STACK_LEVEL());

            PUSH(res);
            DISPATCH();
        }

        TARGET(WITH_CLEANUP_START) {
            /* At the top of the stack are 1-6 values indicating
               how/why we entered the finally clause:
               - TOP = None
               - (TOP, SECOND) = (WHY_{RETURN,CONTINUE}), retval
               - TOP = WHY_*; no retval below it
               - (TOP, SECOND, THIRD) = exc_info()
                 (FOURTH, FITH, SIXTH) = previous exception for EXCEPT_HANDLER
               Below them is EXIT, the context.__exit__ bound method.
               In the last case, we must call
                 EXIT(TOP, SECOND, THIRD)
               otherwise we must call
                 EXIT(None, None, None)

               In the first three cases, we remove EXIT from the
               stack, leaving the rest in the same order.  In the
               fourth case, we shift the bottom 3 values of the
               stack down, and replace the empty spot with NULL.

               In addition, if the stack represents an exception,
               *and* the function call returns a 'true' value, we
               push WHY_SILENCED onto the stack.  END_FINALLY will
               then not re-raise the exception.  (But non-local
               gotos should still be resumed.)
            */

            PyObject *exit_func;
            PyObject *exc = TOP(), *val = Py_None, *tb = Py_None, *res;
            if (exc == Py_None) {
                (void)POP();
                exit_func = TOP();
                SET_TOP(exc);
            }
            else if (PyLong_Check(exc)) {
                STACKADJ(-1);
                switch (PyLong_AsLong(exc)) {
                case WHY_RETURN:
                case WHY_CONTINUE:
                    /* Retval in TOP. */
                    exit_func = SECOND();
                    SET_SECOND(TOP());
                    SET_TOP(exc);
                    break;
                default:
                    exit_func = TOP();
                    SET_TOP(exc);
                    break;
                }
                exc = Py_None;
            }
            else {
                PyObject *tp2, *exc2, *tb2;
                PyTryBlock *block;
                val = SECOND();
                tb = THIRD();
                tp2 = FOURTH();
                exc2 = PEEK(5);
                tb2 = PEEK(6);
                exit_func = PEEK(7);
                SET_VALUE(7, tb2);
                SET_VALUE(6, exc2);
                SET_VALUE(5, tp2);
                /* UNWIND_EXCEPT_HANDLER will pop this off. */
                SET_FOURTH(NULL);
                /* We just shifted the stack down, so we have
                   to tell the except handler block that the
                   values are lower than it expects. */
                block = &f->f_blockstack[f->f_iblock - 1];
                assert(block->b_type == EXCEPT_HANDLER);
                block->b_level--;
            }
            /* XXX Not the fastest way to call it... */
            res = PyObject_CallFunctionObjArgs(exit_func, exc, val, tb, NULL);
            Py_DECREF(exit_func);
            if (res == NULL)
                goto error;

            Py_INCREF(exc); /* Duplicating the exception on the stack */
            PUSH(exc);
            PUSH(res);
            PREDICT(WITH_CLEANUP_FINISH);
            DISPATCH();
        }

        PREDICTED(WITH_CLEANUP_FINISH);
        TARGET(WITH_CLEANUP_FINISH) {
            PyObject *res = POP();
            PyObject *exc = POP();
            int err;

            if (exc != Py_None)
                err = PyObject_IsTrue(res);
            else
                err = 0;

            Py_DECREF(res);
            Py_DECREF(exc);

            if (err < 0)
                goto error;
            else if (err > 0) {
                err = 0;
                /* There was an exception and a True return */
                PUSH(PyLong_FromLong((long) WHY_SILENCED));
            }
            PREDICT(END_FINALLY);
            DISPATCH();
        }

        TARGET(CALL_FUNCTION) {
            PyObject **sp, *res;
            PCALL(PCALL_ALL);
            sp = stack_pointer;
#ifdef WITH_TSC
            res = call_function(&sp, oparg, &intr0, &intr1);
#else
            res = call_function(&sp, oparg);
#endif
            stack_pointer = sp;
            PUSH(res);
            if (res == NULL)
                goto error;
            DISPATCH();
        }

        TARGET_WITH_IMPL(CALL_FUNCTION_VAR, _call_function_var_kw)
        TARGET_WITH_IMPL(CALL_FUNCTION_KW, _call_function_var_kw)
        TARGET(CALL_FUNCTION_VAR_KW)
        _call_function_var_kw: {
            int na = oparg & 0xff;
            int nk = (oparg>>8) & 0xff;
            int flags = (opcode - CALL_FUNCTION) & 3;
            int n = na + 2 * nk;
            PyObject **pfunc, *func, **sp, *res;
            PCALL(PCALL_ALL);
            if (flags & CALL_FLAG_VAR)
                n++;
            if (flags & CALL_FLAG_KW)
                n++;
            pfunc = stack_pointer - n - 1;
            func = *pfunc;

            if (PyMethod_Check(func)
                && PyMethod_GET_SELF(func) != NULL) {
                PyObject *self = PyMethod_GET_SELF(func);
                Py_INCREF(self);
                func = PyMethod_GET_FUNCTION(func);
                Py_INCREF(func);
                Py_DECREF(*pfunc);
                *pfunc = self;
                na++;
                /* n++; */
            } else
                Py_INCREF(func);
            sp = stack_pointer;
            READ_TIMESTAMP(intr0);
            res = ext_do_call(func, &sp, flags, na, nk);
            READ_TIMESTAMP(intr1);
            stack_pointer = sp;
            Py_DECREF(func);

            while (stack_pointer > pfunc) {
                PyObject *o = POP();
                Py_DECREF(o);
            }
            PUSH(res);
            if (res == NULL)
                goto error;
            DISPATCH();
        }

        TARGET_WITH_IMPL(MAKE_CLOSURE, _make_function)
        TARGET(MAKE_FUNCTION)
        _make_function: {
            int posdefaults = oparg & 0xff;
            int kwdefaults = (oparg>>8) & 0xff;
            int num_annotations = (oparg >> 16) & 0x7fff;

            PyObject *qualname = POP(); /* qualname */
            PyObject *code = POP(); /* code object */
            PyObject *func = PyFunction_NewWithQualName(code, f->f_globals, qualname);
            Py_DECREF(code);
            Py_DECREF(qualname);

            if (func == NULL)
                goto error;

            if (opcode == MAKE_CLOSURE) {
                PyObject *closure = POP();
                if (PyFunction_SetClosure(func, closure) != 0) {
                    /* Can't happen unless bytecode is corrupt. */
                    Py_DECREF(func);
                    Py_DECREF(closure);
                    goto error;
                }
                Py_DECREF(closure);
            }

            if (num_annotations > 0) {
                Py_ssize_t name_ix;
                PyObject *names = POP(); /* names of args with annotations */
                PyObject *anns = PyDict_New();
                if (anns == NULL) {
                    Py_DECREF(func);
                    goto error;
                }
                name_ix = PyTuple_Size(names);
                assert(num_annotations == name_ix+1);
                while (name_ix > 0) {
                    PyObject *name, *value;
                    int err;
                    --name_ix;
                    name = PyTuple_GET_ITEM(names, name_ix);
                    value = POP();
                    err = PyDict_SetItem(anns, name, value);
                    Py_DECREF(value);
                    if (err != 0) {
                        Py_DECREF(anns);
                        Py_DECREF(func);
                        goto error;
                    }
                }

                if (PyFunction_SetAnnotations(func, anns) != 0) {
                    /* Can't happen unless
                       PyFunction_SetAnnotations changes. */
                    Py_DECREF(anns);
                    Py_DECREF(func);
                    goto error;
                }
                Py_DECREF(anns);
                Py_DECREF(names);
            }

            /* XXX Maybe this should be a separate opcode? */
            if (kwdefaults > 0) {
                PyObject *defs = PyDict_New();
                if (defs == NULL) {
                    Py_DECREF(func);
                    goto error;
                }
                while (--kwdefaults >= 0) {
                    PyObject *v = POP(); /* default value */
                    PyObject *key = POP(); /* kw only arg name */
                    int err = PyDict_SetItem(defs, key, v);
                    Py_DECREF(v);
                    Py_DECREF(key);
                    if (err != 0) {
                        Py_DECREF(defs);
                        Py_DECREF(func);
                        goto error;
                    }
                }
                if (PyFunction_SetKwDefaults(func, defs) != 0) {
                    /* Can't happen unless
                       PyFunction_SetKwDefaults changes. */
                    Py_DECREF(func);
                    Py_DECREF(defs);
                    goto error;
                }
                Py_DECREF(defs);
            }
            if (posdefaults > 0) {
                PyObject *defs = PyTuple_New(posdefaults);
                if (defs == NULL) {
                    Py_DECREF(func);
                    goto error;
                }
                while (--posdefaults >= 0)
                    PyTuple_SET_ITEM(defs, posdefaults, POP());
                if (PyFunction_SetDefaults(func, defs) != 0) {
                    /* Can't happen unless
                       PyFunction_SetDefaults changes. */
                    Py_DECREF(defs);
                    Py_DECREF(func);
                    goto error;
                }
                Py_DECREF(defs);
            }
            PUSH(func);
            DISPATCH();
        }

        TARGET(BUILD_SLICE) {
            PyObject *start, *stop, *step, *slice;
            if (oparg == 3)
                step = POP();
            else
                step = NULL;
            stop = POP();
            start = TOP();
            slice = PySlice_New(start, stop, step);
            Py_DECREF(start);
            Py_DECREF(stop);
            Py_XDECREF(step);
            SET_TOP(slice);
            if (slice == NULL)
                goto error;
            DISPATCH();
        }

        TARGET(EXTENDED_ARG) {
            opcode = NEXTOP();
            oparg = oparg<<16 | NEXTARG();
            goto dispatch_opcode;
        }


#if USE_COMPUTED_GOTOS
        _unknown_opcode:
#endif
        default:
            fprintf(stderr,
                "XXX lineno: %d, opcode: %d\n",
                PyFrame_GetLineNumber(f),
                opcode);
            PyErr_SetString(PyExc_SystemError, "unknown opcode");
            goto error;

#ifdef CASE_TOO_BIG
        }
#endif

        } /* switch */

        /* This should never be reached. Every opcode should end with DISPATCH()
           or goto error. */
        assert(0);

error:
        READ_TIMESTAMP(inst1);

        assert(why == WHY_NOT);
        why = WHY_EXCEPTION;

        /* Double-check exception status. */
#ifdef NDEBUG
        if (!PyErr_Occurred())
            PyErr_SetString(PyExc_SystemError,
                            "error return without exception set");
#else
        assert(PyErr_Occurred());
#endif

        /* Log traceback info. */
        PyTraceBack_Here(f);

        if (tstate->c_tracefunc != NULL)
            call_exc_trace(tstate->c_tracefunc, tstate->c_traceobj,
                           tstate, f);

fast_block_end:
        assert(why != WHY_NOT);

        /* Unwind stacks if a (pseudo) exception occurred */
        while (why != WHY_NOT && f->f_iblock > 0) {
            /* Peek at the current block. */
            PyTryBlock *b = &f->f_blockstack[f->f_iblock - 1];

            assert(why != WHY_YIELD);
            if (b->b_type == SETUP_LOOP && why == WHY_CONTINUE) {
                why = WHY_NOT;
                JUMPTO(PyLong_AS_LONG(retval));
                Py_DECREF(retval);
                break;
            }
            /* Now we have to pop the block. */
            f->f_iblock--;

            if (b->b_type == EXCEPT_HANDLER) {
                UNWIND_EXCEPT_HANDLER(b);
                continue;
            }
            UNWIND_BLOCK(b);
            if (b->b_type == SETUP_LOOP && why == WHY_BREAK) {
                why = WHY_NOT;
                JUMPTO(b->b_handler);
                break;
            }
            if (why == WHY_EXCEPTION && (b->b_type == SETUP_EXCEPT
                || b->b_type == SETUP_FINALLY)) {
                PyObject *exc, *val, *tb;
                int handler = b->b_handler;
                /* Beware, this invalidates all b->b_* fields */
                PyFrame_BlockSetup(f, EXCEPT_HANDLER, -1, STACK_LEVEL());
                PUSH(tstate->exc_traceback);
                PUSH(tstate->exc_value);
                if (tstate->exc_type != NULL) {
                    PUSH(tstate->exc_type);
                }
                else {
                    Py_INCREF(Py_None);
                    PUSH(Py_None);
                }
                PyErr_Fetch(&exc, &val, &tb);
                /* Make the raw exception data
                   available to the handler,
                   so a program can emulate the
                   Python main loop. */
                PyErr_NormalizeException(
                    &exc, &val, &tb);
                if (tb != NULL)
                    PyException_SetTraceback(val, tb);
                else
                    PyException_SetTraceback(val, Py_None);
                Py_INCREF(exc);
                tstate->exc_type = exc;
                Py_INCREF(val);
                tstate->exc_value = val;
                tstate->exc_traceback = tb;
                if (tb == NULL)
                    tb = Py_None;
                Py_INCREF(tb);
                PUSH(tb);
                PUSH(val);
                PUSH(exc);
                why = WHY_NOT;
                JUMPTO(handler);
                break;
            }
            if (b->b_type == SETUP_FINALLY) {
                if (why & (WHY_RETURN | WHY_CONTINUE))
                    PUSH(retval);
                PUSH(PyLong_FromLong((long)why));
                why = WHY_NOT;
                JUMPTO(b->b_handler);
                break;
            }
        } /* unwind stack */

        /* End the loop if we still have an error (or return) */

        if (why != WHY_NOT)
            break;
        READ_TIMESTAMP(loop1);

        assert(!PyErr_Occurred());

    } /* main loop */

    assert(why != WHY_YIELD);
    /* Pop remaining stack entries. */
    while (!EMPTY()) {
        PyObject *o = POP();
        Py_XDECREF(o);
    }

    if (why != WHY_RETURN)
        retval = NULL;

    assert((retval != NULL) ^ (PyErr_Occurred() != NULL));

fast_yield:
    if (co->co_flags & (CO_GENERATOR | CO_COROUTINE)) {

        /* The purpose of this block is to put aside the generator's exception
           state and restore that of the calling frame. If the current
           exception state is from the caller, we clear the exception values
           on the generator frame, so they are not swapped back in latter. The
           origin of the current exception state is determined by checking for
           except handler blocks, which we must be in iff a new exception
           state came into existence in this frame. (An uncaught exception
           would have why == WHY_EXCEPTION, and we wouldn't be here). */
        int i;
        for (i = 0; i < f->f_iblock; i++)
            if (f->f_blockstack[i].b_type == EXCEPT_HANDLER)
                break;
        if (i == f->f_iblock)
            /* We did not create this exception. */
            restore_and_clear_exc_state(tstate, f);
        else
            swap_exc_state(tstate, f);
    }

    if (tstate->use_tracing) {
        if (tstate->c_tracefunc) {
            if (why == WHY_RETURN || why == WHY_YIELD) {
                if (call_trace(tstate->c_tracefunc, tstate->c_traceobj,
                               tstate, f,
                               PyTrace_RETURN, retval)) {
                    Py_CLEAR(retval);
                    why = WHY_EXCEPTION;
                }
            }
            else if (why == WHY_EXCEPTION) {
                call_trace_protected(tstate->c_tracefunc, tstate->c_traceobj,
                                     tstate, f,
                                     PyTrace_RETURN, NULL);
            }
        }
        if (tstate->c_profilefunc) {
            if (why == WHY_EXCEPTION)
                call_trace_protected(tstate->c_profilefunc,
                                     tstate->c_profileobj,
                                     tstate, f,
                                     PyTrace_RETURN, NULL);
            else if (call_trace(tstate->c_profilefunc, tstate->c_profileobj,
                                tstate, f,
                                PyTrace_RETURN, retval)) {
                Py_CLEAR(retval);
                /* why = WHY_EXCEPTION; */
            }
        }
    }

    /* pop frame */
exit_eval_frame:
    Py_LeaveRecursiveCall();
    f->f_executing = 0;
    tstate->frame = f->f_back;

    return _Py_CheckFunctionResult(NULL, retval, "PyEval_EvalFrameEx");
}

static void
format_missing(const char *kind, PyCodeObject *co, PyObject *names)
{
    int err;
    Py_ssize_t len = PyList_GET_SIZE(names);
    PyObject *name_str, *comma, *tail, *tmp;

    assert(PyList_CheckExact(names));
    assert(len >= 1);
    /* Deal with the joys of natural language. */
    switch (len) {
    case 1:
        name_str = PyList_GET_ITEM(names, 0);
        Py_INCREF(name_str);
        break;
    case 2:
        name_str = PyUnicode_FromFormat("%U and %U",
                                        PyList_GET_ITEM(names, len - 2),
                                        PyList_GET_ITEM(names, len - 1));
        break;
    default:
        tail = PyUnicode_FromFormat(", %U, and %U",
                                    PyList_GET_ITEM(names, len - 2),
                                    PyList_GET_ITEM(names, len - 1));
        if (tail == NULL)
            return;
        /* Chop off the last two objects in the list. This shouldn't actually
           fail, but we can't be too careful. */
        err = PyList_SetSlice(names, len - 2, len, NULL);
        if (err == -1) {
            Py_DECREF(tail);
            return;
        }
        /* Stitch everything up into a nice comma-separated list. */
        comma = PyUnicode_FromString(", ");
        if (comma == NULL) {
            Py_DECREF(tail);
            return;
        }
        tmp = PyUnicode_Join(comma, names);
        Py_DECREF(comma);
        if (tmp == NULL) {
            Py_DECREF(tail);
            return;
        }
        name_str = PyUnicode_Concat(tmp, tail);
        Py_DECREF(tmp);
        Py_DECREF(tail);
        break;
    }
    if (name_str == NULL)
        return;
    PyErr_Format(PyExc_TypeError,
                 "%U() missing %i required %s argument%s: %U",
                 co->co_name,
                 len,
                 kind,
                 len == 1 ? "" : "s",
                 name_str);
    Py_DECREF(name_str);
}

static void
missing_arguments(PyCodeObject *co, int missing, int defcount,
                  PyObject **fastlocals)
{
    int i, j = 0;
    int start, end;
    int positional = defcount != -1;
    const char *kind = positional ? "positional" : "keyword-only";
    PyObject *missing_names;

    /* Compute the names of the arguments that are missing. */
    missing_names = PyList_New(missing);
    if (missing_names == NULL)
        return;
    if (positional) {
        start = 0;
        end = co->co_argcount - defcount;
    }
    else {
        start = co->co_argcount;
        end = start + co->co_kwonlyargcount;
    }
    for (i = start; i < end; i++) {
        if (GETLOCAL(i) == NULL) {
            PyObject *raw = PyTuple_GET_ITEM(co->co_varnames, i);
            PyObject *name = PyObject_Repr(raw);
            if (name == NULL) {
                Py_DECREF(missing_names);
                return;
            }
            PyList_SET_ITEM(missing_names, j++, name);
        }
    }
    assert(j == missing);
    format_missing(kind, co, missing_names);
    Py_DECREF(missing_names);
}

static void
too_many_positional(PyCodeObject *co, int given, int defcount, PyObject **fastlocals)
{
    int plural;
    int kwonly_given = 0;
    int i;
    PyObject *sig, *kwonly_sig;

    assert((co->co_flags & CO_VARARGS) == 0);
    /* Count missing keyword-only args. */
    for (i = co->co_argcount; i < co->co_argcount + co->co_kwonlyargcount; i++)
        if (GETLOCAL(i) != NULL)
            kwonly_given++;
    if (defcount) {
        int atleast = co->co_argcount - defcount;
        plural = 1;
        sig = PyUnicode_FromFormat("from %d to %d", atleast, co->co_argcount);
    }
    else {
        plural = co->co_argcount != 1;
        sig = PyUnicode_FromFormat("%d", co->co_argcount);
    }
    if (sig == NULL)
        return;
    if (kwonly_given) {
        const char *format = " positional argument%s (and %d keyword-only argument%s)";
        kwonly_sig = PyUnicode_FromFormat(format, given != 1 ? "s" : "", kwonly_given,
                                              kwonly_given != 1 ? "s" : "");
        if (kwonly_sig == NULL) {
            Py_DECREF(sig);
            return;
        }
    }
    else {
        /* This will not fail. */
        kwonly_sig = PyUnicode_FromString("");
        assert(kwonly_sig != NULL);
    }
    PyErr_Format(PyExc_TypeError,
                 "%U() takes %U positional argument%s but %d%U %s given",
                 co->co_name,
                 sig,
                 plural ? "s" : "",
                 given,
                 kwonly_sig,
                 given == 1 && !kwonly_given ? "was" : "were");
    Py_DECREF(sig);
    Py_DECREF(kwonly_sig);
}

/* This is gonna seem *real weird*, but if you put some other code between
   PyEval_EvalFrame() and PyEval_EvalCodeEx() you will need to adjust
   the test in the if statements in Misc/gdbinit (pystack and pystackv). */

static PyObject *
_PyEval_EvalCodeWithName(PyObject *_co, PyObject *globals, PyObject *locals,
           PyObject **args, int argcount, PyObject **kws, int kwcount,
           PyObject **defs, int defcount, PyObject *kwdefs, PyObject *closure,
           PyObject *name, PyObject *qualname)
{
    PyCodeObject* co = (PyCodeObject*)_co;
    PyFrameObject *f;
    PyObject *retval = NULL;
    PyObject **fastlocals, **freevars;
    PyThreadState *tstate = PyThreadState_GET();
    PyObject *x, *u;
    int total_args = co->co_argcount + co->co_kwonlyargcount;
    int i;
    int n = argcount;
    PyObject *kwdict = NULL;

    if (globals == NULL) {
        PyErr_SetString(PyExc_SystemError,
                        "PyEval_EvalCodeEx: NULL globals");
        return NULL;
    }

    assert(tstate != NULL);
    assert(globals != NULL);
    f = PyFrame_New(tstate, co, globals, locals);
    if (f == NULL)
        return NULL;

    fastlocals = f->f_localsplus;
    freevars = f->f_localsplus + co->co_nlocals;

    /* Parse arguments. */
    if (co->co_flags & CO_VARKEYWORDS) {
        kwdict = PyDict_New();
        if (kwdict == NULL)
            goto fail;
        i = total_args;
        if (co->co_flags & CO_VARARGS)
            i++;
        SETLOCAL(i, kwdict);
    }
    if (argcount > co->co_argcount)
        n = co->co_argcount;
    for (i = 0; i < n; i++) {
        x = args[i];
        Py_INCREF(x);
        SETLOCAL(i, x);
    }
    if (co->co_flags & CO_VARARGS) {
        u = PyTuple_New(argcount - n);
        if (u == NULL)
            goto fail;
        SETLOCAL(total_args, u);
        for (i = n; i < argcount; i++) {
            x = args[i];
            Py_INCREF(x);
            PyTuple_SET_ITEM(u, i-n, x);
        }
    }
    for (i = 0; i < kwcount; i++) {
        PyObject **co_varnames;
        PyObject *keyword = kws[2*i];
        PyObject *value = kws[2*i + 1];
        int j;
        if (keyword == NULL || !PyUnicode_Check(keyword)) {
            PyErr_Format(PyExc_TypeError,
                         "%U() keywords must be strings",
                         co->co_name);
            goto fail;
        }
        /* Speed hack: do raw pointer compares. As names are
           normally interned this should almost always hit. */
        co_varnames = ((PyTupleObject *)(co->co_varnames))->ob_item;
        for (j = 0; j < total_args; j++) {
            PyObject *nm = co_varnames[j];
            if (nm == keyword)
                goto kw_found;
        }
        /* Slow fallback, just in case */
        for (j = 0; j < total_args; j++) {
            PyObject *nm = co_varnames[j];
            int cmp = PyObject_RichCompareBool(
                keyword, nm, Py_EQ);
            if (cmp > 0)
                goto kw_found;
            else if (cmp < 0)
                goto fail;
        }
        if (j >= total_args && kwdict == NULL) {
            PyErr_Format(PyExc_TypeError,
                         "%U() got an unexpected "
                         "keyword argument '%S'",
                         co->co_name,
                         keyword);
            goto fail;
        }
        if (PyDict_SetItem(kwdict, keyword, value) == -1) {
            goto fail;
        }
        continue;
      kw_found:
        if (GETLOCAL(j) != NULL) {
            PyErr_Format(PyExc_TypeError,
                         "%U() got multiple "
                         "values for argument '%S'",
                         co->co_name,
                         keyword);
            goto fail;
        }
        Py_INCREF(value);
        SETLOCAL(j, value);
    }
    if (argcount > co->co_argcount && !(co->co_flags & CO_VARARGS)) {
        too_many_positional(co, argcount, defcount, fastlocals);
        goto fail;
    }
    if (argcount < co->co_argcount) {
        int m = co->co_argcount - defcount;
        int missing = 0;
        for (i = argcount; i < m; i++)
            if (GETLOCAL(i) == NULL)
                missing++;
        if (missing) {
            missing_arguments(co, missing, defcount, fastlocals);
            goto fail;
        }
        if (n > m)
            i = n - m;
        else
            i = 0;
        for (; i < defcount; i++) {
            if (GETLOCAL(m+i) == NULL) {
                PyObject *def = defs[i];
                Py_INCREF(def);
                SETLOCAL(m+i, def);
            }
        }
    }
    if (co->co_kwonlyargcount > 0) {
        int missing = 0;
        for (i = co->co_argcount; i < total_args; i++) {
            PyObject *name;
            if (GETLOCAL(i) != NULL)
                continue;
            name = PyTuple_GET_ITEM(co->co_varnames, i);
            if (kwdefs != NULL) {
                PyObject *def = PyDict_GetItem(kwdefs, name);
                if (def) {
                    Py_INCREF(def);
                    SETLOCAL(i, def);
                    continue;
                }
            }
            missing++;
        }
        if (missing) {
            missing_arguments(co, missing, -1, fastlocals);
            goto fail;
        }
    }

    /* Allocate and initialize storage for cell vars, and copy free
       vars into frame. */
    for (i = 0; i < PyTuple_GET_SIZE(co->co_cellvars); ++i) {
        PyObject *c;
        int arg;
        /* Possibly account for the cell variable being an argument. */
        if (co->co_cell2arg != NULL &&
            (arg = co->co_cell2arg[i]) != CO_CELL_NOT_AN_ARG) {
            c = PyCell_New(GETLOCAL(arg));
            /* Clear the local copy. */
            SETLOCAL(arg, NULL);
        }
        else {
            c = PyCell_New(NULL);
        }
        if (c == NULL)
            goto fail;
        SETLOCAL(co->co_nlocals + i, c);
    }
    for (i = 0; i < PyTuple_GET_SIZE(co->co_freevars); ++i) {
        PyObject *o = PyTuple_GET_ITEM(closure, i);
        Py_INCREF(o);
        freevars[PyTuple_GET_SIZE(co->co_cellvars) + i] = o;
    }

    if (co->co_flags & (CO_GENERATOR | CO_COROUTINE)) {
        PyObject *gen;
        PyObject *coro_wrapper = tstate->coroutine_wrapper;
        int is_coro = co->co_flags & CO_COROUTINE;

        if (is_coro && tstate->in_coroutine_wrapper) {
            assert(coro_wrapper != NULL);
            PyErr_Format(PyExc_RuntimeError,
                         "coroutine wrapper %.200R attempted "
                         "to recursively wrap %.200R",
                         coro_wrapper,
                         co);
            goto fail;
        }

        /* Don't need to keep the reference to f_back, it will be set
         * when the generator is resumed. */
        Py_CLEAR(f->f_back);

        PCALL(PCALL_GENERATOR);

        /* Create a new generator that owns the ready to run frame
         * and return that as the value. */
        if (is_coro) {
            gen = PyCoro_New(f, name, qualname);
        } else {
            gen = PyGen_NewWithQualName(f, name, qualname);
        }
        if (gen == NULL)
            return NULL;

        if (is_coro && coro_wrapper != NULL) {
            PyObject *wrapped;
            tstate->in_coroutine_wrapper = 1;
            wrapped = PyObject_CallFunction(coro_wrapper, "N", gen);
            tstate->in_coroutine_wrapper = 0;
            return wrapped;
        }

        return gen;
    }

    retval = PyEval_EvalFrameEx(f,0);

fail: /* Jump here from prelude on failure */

    /* decref'ing the frame can cause __del__ methods to get invoked,
       which can call back into Python.  While we're done with the
       current Python frame (f), the associated C stack is still in use,
       so recursion_depth must be boosted for the duration.
    */
    assert(tstate != NULL);
    ++tstate->recursion_depth;
    Py_DECREF(f);
    --tstate->recursion_depth;
    return retval;
}

PyObject *
PyEval_EvalCodeEx(PyObject *_co, PyObject *globals, PyObject *locals,
           PyObject **args, int argcount, PyObject **kws, int kwcount,
           PyObject **defs, int defcount, PyObject *kwdefs, PyObject *closure)
{
    return _PyEval_EvalCodeWithName(_co, globals, locals,
                                    args, argcount, kws, kwcount,
                                    defs, defcount, kwdefs, closure,
                                    NULL, NULL);
}

static PyObject *
special_lookup(PyObject *o, _Py_Identifier *id)
{
    PyObject *res;
    res = _PyObject_LookupSpecial(o, id);
    if (res == NULL && !PyErr_Occurred()) {
        PyErr_SetObject(PyExc_AttributeError, id->object);
        return NULL;
    }
    return res;
}


/* These 3 functions deal with the exception state of generators. */

static void
save_exc_state(PyThreadState *tstate, PyFrameObject *f)
{
    PyObject *type, *value, *traceback;
    Py_XINCREF(tstate->exc_type);
    Py_XINCREF(tstate->exc_value);
    Py_XINCREF(tstate->exc_traceback);
    type = f->f_exc_type;
    value = f->f_exc_value;
    traceback = f->f_exc_traceback;
    f->f_exc_type = tstate->exc_type;
    f->f_exc_value = tstate->exc_value;
    f->f_exc_traceback = tstate->exc_traceback;
    Py_XDECREF(type);
    Py_XDECREF(value);
    Py_XDECREF(traceback);
}

static void
swap_exc_state(PyThreadState *tstate, PyFrameObject *f)
{
    PyObject *tmp;
    tmp = tstate->exc_type;
    tstate->exc_type = f->f_exc_type;
    f->f_exc_type = tmp;
    tmp = tstate->exc_value;
    tstate->exc_value = f->f_exc_value;
    f->f_exc_value = tmp;
    tmp = tstate->exc_traceback;
    tstate->exc_traceback = f->f_exc_traceback;
    f->f_exc_traceback = tmp;
}

static void
restore_and_clear_exc_state(PyThreadState *tstate, PyFrameObject *f)
{
    PyObject *type, *value, *tb;
    type = tstate->exc_type;
    value = tstate->exc_value;
    tb = tstate->exc_traceback;
    tstate->exc_type = f->f_exc_type;
    tstate->exc_value = f->f_exc_value;
    tstate->exc_traceback = f->f_exc_traceback;
    f->f_exc_type = NULL;
    f->f_exc_value = NULL;
    f->f_exc_traceback = NULL;
    Py_XDECREF(type);
    Py_XDECREF(value);
    Py_XDECREF(tb);
}


/* Logic for the raise statement (too complicated for inlining).
   This *consumes* a reference count to each of its arguments. */
static int
do_raise(PyObject *exc, PyObject *cause)
{
    PyObject *type = NULL, *value = NULL;

    if (exc == NULL) {
        /* Reraise */
        PyThreadState *tstate = PyThreadState_GET();
        PyObject *tb;
        type = tstate->exc_type;
        value = tstate->exc_value;
        tb = tstate->exc_traceback;
        if (type == Py_None) {
            PyErr_SetString(PyExc_RuntimeError,
                            "No active exception to reraise");
            return 0;
        }
        Py_XINCREF(type);
        Py_XINCREF(value);
        Py_XINCREF(tb);
        PyErr_Restore(type, value, tb);
        return 1;
    }

    /* We support the following forms of raise:
       raise
       raise <instance>
       raise <type> */

    if (PyExceptionClass_Check(exc)) {
        type = exc;
        value = PyObject_CallObject(exc, NULL);
        if (value == NULL)
            goto raise_error;
        if (!PyExceptionInstance_Check(value)) {
            PyErr_Format(PyExc_TypeError,
                         "calling %R should have returned an instance of "
                         "BaseException, not %R",
                         type, Py_TYPE(value));
            goto raise_error;
        }
    }
    else if (PyExceptionInstance_Check(exc)) {
        value = exc;
        type = PyExceptionInstance_Class(exc);
        Py_INCREF(type);
    }
    else {
        /* Not something you can raise.  You get an exception
           anyway, just not what you specified :-) */
        Py_DECREF(exc);
        PyErr_SetString(PyExc_TypeError,
                        "exceptions must derive from BaseException");
        goto raise_error;
    }

    if (cause) {
        PyObject *fixed_cause;
        if (PyExceptionClass_Check(cause)) {
            fixed_cause = PyObject_CallObject(cause, NULL);
            if (fixed_cause == NULL)
                goto raise_error;
            Py_DECREF(cause);
        }
        else if (PyExceptionInstance_Check(cause)) {
            fixed_cause = cause;
        }
        else if (cause == Py_None) {
            Py_DECREF(cause);
            fixed_cause = NULL;
        }
        else {
            PyErr_SetString(PyExc_TypeError,
                            "exception causes must derive from "
                            "BaseException");
            goto raise_error;
        }
        PyException_SetCause(value, fixed_cause);
    }

    PyErr_SetObject(type, value);
    /* PyErr_SetObject incref's its arguments */
    Py_XDECREF(value);
    Py_XDECREF(type);
    return 0;

raise_error:
    Py_XDECREF(value);
    Py_XDECREF(type);
    Py_XDECREF(cause);
    return 0;
}

/* Iterate v argcnt times and store the results on the stack (via decreasing
   sp).  Return 1 for success, 0 if error.

   If argcntafter == -1, do a simple unpack. If it is >= 0, do an unpack
   with a variable target.
*/

static int
unpack_iterable(PyObject *v, int argcnt, int argcntafter, PyObject **sp)
{
    int i = 0, j = 0;
    Py_ssize_t ll = 0;
    PyObject *it;  /* iter(v) */
    PyObject *w;
    PyObject *l = NULL; /* variable list */

    assert(v != NULL);

    it = PyObject_GetIter(v);
    if (it == NULL)
        goto Error;

    for (; i < argcnt; i++) {
        w = PyIter_Next(it);
        if (w == NULL) {
            /* Iterator done, via error or exhaustion. */
            if (!PyErr_Occurred()) {
                if (argcntafter == -1) {
                    PyErr_Format(PyExc_ValueError,
                        "not enough values to unpack (expected %d, got %d)",
                        argcnt, i);
                }
                else {
                    PyErr_Format(PyExc_ValueError,
                        "not enough values to unpack "
                        "(expected at least %d, got %d)",
                        argcnt + argcntafter, i);
                }
            }
            goto Error;
        }
        *--sp = w;
    }

    if (argcntafter == -1) {
        /* We better have exhausted the iterator now. */
        w = PyIter_Next(it);
        if (w == NULL) {
            if (PyErr_Occurred())
                goto Error;
            Py_DECREF(it);
            return 1;
        }
        Py_DECREF(w);
        PyErr_Format(PyExc_ValueError,
            "too many values to unpack (expected %d)",
            argcnt);
        goto Error;
    }

    l = PySequence_List(it);
    if (l == NULL)
        goto Error;
    *--sp = l;
    i++;

    ll = PyList_GET_SIZE(l);
    if (ll < argcntafter) {
        PyErr_Format(PyExc_ValueError,
            "not enough values to unpack (expected at least %d, got %zd)",
            argcnt + argcntafter, argcnt + ll);
        goto Error;
    }

    /* Pop the "after-variable" args off the list. */
    for (j = argcntafter; j > 0; j--, i++) {
        *--sp = PyList_GET_ITEM(l, ll - j);
    }
    /* Resize the list. */
    Py_SIZE(l) = ll - argcntafter;
    Py_DECREF(it);
    return 1;

Error:
    for (; i > 0; i--, sp++)
        Py_DECREF(*sp);
    Py_XDECREF(it);
    return 0;
}


#ifdef LLTRACE
static int
prtrace(PyObject *v, char *str)
{
    printf("%s ", str);
    if (PyObject_Print(v, stdout, 0) != 0)
        PyErr_Clear(); /* Don't know what else to do */
    printf("\n");
    return 1;
}
#endif

static void
call_exc_trace(Py_tracefunc func, PyObject *self,
               PyThreadState *tstate, PyFrameObject *f)
{
    PyObject *type, *value, *traceback, *orig_traceback, *arg;
    int err;
    PyErr_Fetch(&type, &value, &orig_traceback);
    if (value == NULL) {
        value = Py_None;
        Py_INCREF(value);
    }
    PyErr_NormalizeException(&type, &value, &orig_traceback);
    traceback = (orig_traceback != NULL) ? orig_traceback : Py_None;
    arg = PyTuple_Pack(3, type, value, traceback);
    if (arg == NULL) {
        PyErr_Restore(type, value, orig_traceback);
        return;
    }
    err = call_trace(func, self, tstate, f, PyTrace_EXCEPTION, arg);
    Py_DECREF(arg);
    if (err == 0)
        PyErr_Restore(type, value, orig_traceback);
    else {
        Py_XDECREF(type);
        Py_XDECREF(value);
        Py_XDECREF(orig_traceback);
    }
}

static int
call_trace_protected(Py_tracefunc func, PyObject *obj,
                     PyThreadState *tstate, PyFrameObject *frame,
                     int what, PyObject *arg)
{
    PyObject *type, *value, *traceback;
    int err;
    PyErr_Fetch(&type, &value, &traceback);
    err = call_trace(func, obj, tstate, frame, what, arg);
    if (err == 0)
    {
        PyErr_Restore(type, value, traceback);
        return 0;
    }
    else {
        Py_XDECREF(type);
        Py_XDECREF(value);
        Py_XDECREF(traceback);
        return -1;
    }
}

static int
call_trace(Py_tracefunc func, PyObject *obj,
           PyThreadState *tstate, PyFrameObject *frame,
           int what, PyObject *arg)
{
    int result;
    if (tstate->tracing)
        return 0;
    tstate->tracing++;
    tstate->use_tracing = 0;
    result = func(obj, frame, what, arg);
    tstate->use_tracing = ((tstate->c_tracefunc != NULL)
                           || (tstate->c_profilefunc != NULL));
    tstate->tracing--;
    return result;
}

PyObject *
_PyEval_CallTracing(PyObject *func, PyObject *args)
{
    PyThreadState *tstate = PyThreadState_GET();
    int save_tracing = tstate->tracing;
    int save_use_tracing = tstate->use_tracing;
    PyObject *result;

    tstate->tracing = 0;
    tstate->use_tracing = ((tstate->c_tracefunc != NULL)
                           || (tstate->c_profilefunc != NULL));
    result = PyObject_Call(func, args, NULL);
    tstate->tracing = save_tracing;
    tstate->use_tracing = save_use_tracing;
    return result;
}

/* See Objects/lnotab_notes.txt for a description of how tracing works. */
static int
maybe_call_line_trace(Py_tracefunc func, PyObject *obj,
                      PyThreadState *tstate, PyFrameObject *frame,
                      int *instr_lb, int *instr_ub, int *instr_prev)
{
    int result = 0;
    int line = frame->f_lineno;

    /* If the last instruction executed isn't in the current
       instruction window, reset the window.
    */
    if (frame->f_lasti < *instr_lb || frame->f_lasti >= *instr_ub) {
        PyAddrPair bounds;
        line = _PyCode_CheckLineNumber(frame->f_code, frame->f_lasti,
                                       &bounds);
        *instr_lb = bounds.ap_lower;
        *instr_ub = bounds.ap_upper;
    }
    /* If the last instruction falls at the start of a line or if
       it represents a jump backwards, update the frame's line
       number and call the trace function. */
    if (frame->f_lasti == *instr_lb || frame->f_lasti < *instr_prev) {
        frame->f_lineno = line;
        result = call_trace(func, obj, tstate, frame, PyTrace_LINE, Py_None);
    }
    *instr_prev = frame->f_lasti;
    return result;
}

void
PyEval_SetProfile(Py_tracefunc func, PyObject *arg)
{
    PyThreadState *tstate = PyThreadState_GET();
    PyObject *temp = tstate->c_profileobj;
    Py_XINCREF(arg);
    tstate->c_profilefunc = NULL;
    tstate->c_profileobj = NULL;
    /* Must make sure that tracing is not ignored if 'temp' is freed */
    tstate->use_tracing = tstate->c_tracefunc != NULL;
    Py_XDECREF(temp);
    tstate->c_profilefunc = func;
    tstate->c_profileobj = arg;
    /* Flag that tracing or profiling is turned on */
    tstate->use_tracing = (func != NULL) || (tstate->c_tracefunc != NULL);
}

void
PyEval_SetTrace(Py_tracefunc func, PyObject *arg)
{
    PyThreadState *tstate = PyThreadState_GET();
    PyObject *temp = tstate->c_traceobj;
    _Py_TracingPossible += (func != NULL) - (tstate->c_tracefunc != NULL);
    Py_XINCREF(arg);
    tstate->c_tracefunc = NULL;
    tstate->c_traceobj = NULL;
    /* Must make sure that profiling is not ignored if 'temp' is freed */
    tstate->use_tracing = tstate->c_profilefunc != NULL;
    Py_XDECREF(temp);
    tstate->c_tracefunc = func;
    tstate->c_traceobj = arg;
    /* Flag that tracing or profiling is turned on */
    tstate->use_tracing = ((func != NULL)
                           || (tstate->c_profilefunc != NULL));
}

void
_PyEval_SetCoroutineWrapper(PyObject *wrapper)
{
    PyThreadState *tstate = PyThreadState_GET();

    Py_CLEAR(tstate->coroutine_wrapper);

    Py_XINCREF(wrapper);
    tstate->coroutine_wrapper = wrapper;
}

PyObject *
_PyEval_GetCoroutineWrapper(void)
{
    PyThreadState *tstate = PyThreadState_GET();
    return tstate->coroutine_wrapper;
}

PyObject *
PyEval_GetBuiltins(void)
{
    PyFrameObject *current_frame = PyEval_GetFrame();
    if (current_frame == NULL)
        return PyThreadState_GET()->interp->builtins;
    else
        return current_frame->f_builtins;
}

PyObject *
PyEval_GetLocals(void)
{
    PyFrameObject *current_frame = PyEval_GetFrame();
    if (current_frame == NULL) {
        PyErr_SetString(PyExc_SystemError, "frame does not exist");
        return NULL;
    }

    if (PyFrame_FastToLocalsWithError(current_frame) < 0)
        return NULL;

    assert(current_frame->f_locals != NULL);
    return current_frame->f_locals;
}

PyObject *
PyEval_GetGlobals(void)
{
    PyFrameObject *current_frame = PyEval_GetFrame();
    if (current_frame == NULL)
        return NULL;

    assert(current_frame->f_globals != NULL);
    return current_frame->f_globals;
}

PyFrameObject *
PyEval_GetFrame(void)
{
    PyThreadState *tstate = PyThreadState_GET();
    return _PyThreadState_GetFrame(tstate);
}

int
PyEval_MergeCompilerFlags(PyCompilerFlags *cf)
{
    PyFrameObject *current_frame = PyEval_GetFrame();
    int result = cf->cf_flags != 0;

    if (current_frame != NULL) {
        const int codeflags = current_frame->f_code->co_flags;
        const int compilerflags = codeflags & PyCF_MASK;
        if (compilerflags) {
            result = 1;
            cf->cf_flags |= compilerflags;
        }
#if 0 /* future keyword */
        if (codeflags & CO_GENERATOR_ALLOWED) {
            result = 1;
            cf->cf_flags |= CO_GENERATOR_ALLOWED;
        }
#endif
    }
    return result;
}


/* External interface to call any callable object.
   The arg must be a tuple or NULL.  The kw must be a dict or NULL. */

PyObject *
PyEval_CallObjectWithKeywords(PyObject *func, PyObject *arg, PyObject *kw)
{
    PyObject *result;

#ifdef Py_DEBUG
    /* PyEval_CallObjectWithKeywords() must not be called with an exception
<<<<<<< HEAD
       set. It raises a new exception if parameters are invalid or if
       PyTuple_New() fails, and so the original exception is lost. */
=======
       set, because it may clear it (directly or indirectly)
       and so the caller loses its exception */
>>>>>>> 9955a373
    assert(!PyErr_Occurred());
#endif

    if (arg == NULL) {
        arg = PyTuple_New(0);
        if (arg == NULL)
            return NULL;
    }
    else if (!PyTuple_Check(arg)) {
        PyErr_SetString(PyExc_TypeError,
                        "argument list must be a tuple");
        return NULL;
    }
    else
        Py_INCREF(arg);

    if (kw != NULL && !PyDict_Check(kw)) {
        PyErr_SetString(PyExc_TypeError,
                        "keyword list must be a dictionary");
        Py_DECREF(arg);
        return NULL;
    }

    result = PyObject_Call(func, arg, kw);
    Py_DECREF(arg);

    return result;
}

const char *
PyEval_GetFuncName(PyObject *func)
{
    if (PyMethod_Check(func))
        return PyEval_GetFuncName(PyMethod_GET_FUNCTION(func));
    else if (PyFunction_Check(func))
        return _PyUnicode_AsString(((PyFunctionObject*)func)->func_name);
    else if (PyCFunction_Check(func))
        return ((PyCFunctionObject*)func)->m_ml->ml_name;
    else
        return func->ob_type->tp_name;
}

const char *
PyEval_GetFuncDesc(PyObject *func)
{
    if (PyMethod_Check(func))
        return "()";
    else if (PyFunction_Check(func))
        return "()";
    else if (PyCFunction_Check(func))
        return "()";
    else
        return " object";
}

static void
err_args(PyObject *func, int flags, int nargs)
{
    if (flags & METH_NOARGS)
        PyErr_Format(PyExc_TypeError,
                     "%.200s() takes no arguments (%d given)",
                     ((PyCFunctionObject *)func)->m_ml->ml_name,
                     nargs);
    else
        PyErr_Format(PyExc_TypeError,
                     "%.200s() takes exactly one argument (%d given)",
                     ((PyCFunctionObject *)func)->m_ml->ml_name,
                     nargs);
}

#define C_TRACE(x, call) \
if (tstate->use_tracing && tstate->c_profilefunc) { \
    if (call_trace(tstate->c_profilefunc, tstate->c_profileobj, \
        tstate, tstate->frame, \
        PyTrace_C_CALL, func)) { \
        x = NULL; \
    } \
    else { \
        x = call; \
        if (tstate->c_profilefunc != NULL) { \
            if (x == NULL) { \
                call_trace_protected(tstate->c_profilefunc, \
                    tstate->c_profileobj, \
                    tstate, tstate->frame, \
                    PyTrace_C_EXCEPTION, func); \
                /* XXX should pass (type, value, tb) */ \
            } else { \
                if (call_trace(tstate->c_profilefunc, \
                    tstate->c_profileobj, \
                    tstate, tstate->frame, \
                    PyTrace_C_RETURN, func)) { \
                    Py_DECREF(x); \
                    x = NULL; \
                } \
            } \
        } \
    } \
} else { \
    x = call; \
    }

static PyObject *
call_function(PyObject ***pp_stack, int oparg
#ifdef WITH_TSC
                , uint64* pintr0, uint64* pintr1
#endif
                )
{
    int na = oparg & 0xff;
    int nk = (oparg>>8) & 0xff;
    int n = na + 2 * nk;
    PyObject **pfunc = (*pp_stack) - n - 1;
    PyObject *func = *pfunc;
    PyObject *x, *w;

    /* Always dispatch PyCFunction first, because these are
       presumed to be the most frequent callable object.
    */
    if (PyCFunction_Check(func) && nk == 0) {
        int flags = PyCFunction_GET_FLAGS(func);
        PyThreadState *tstate = PyThreadState_GET();

        PCALL(PCALL_CFUNCTION);
        if (flags & (METH_NOARGS | METH_O)) {
            PyCFunction meth = PyCFunction_GET_FUNCTION(func);
            PyObject *self = PyCFunction_GET_SELF(func);
            if (flags & METH_NOARGS && na == 0) {
                C_TRACE(x, (*meth)(self,NULL));

                x = _Py_CheckFunctionResult(func, x, NULL);
            }
            else if (flags & METH_O && na == 1) {
                PyObject *arg = EXT_POP(*pp_stack);
                C_TRACE(x, (*meth)(self,arg));
                Py_DECREF(arg);

                x = _Py_CheckFunctionResult(func, x, NULL);
            }
            else {
                err_args(func, flags, na);
                x = NULL;
            }
        }
        else {
            PyObject *callargs;
            callargs = load_args(pp_stack, na);
            if (callargs != NULL) {
                READ_TIMESTAMP(*pintr0);
                C_TRACE(x, PyCFunction_Call(func,callargs,NULL));
                READ_TIMESTAMP(*pintr1);
                Py_XDECREF(callargs);
            }
            else {
                x = NULL;
            }
        }
    }
    else {
        if (PyMethod_Check(func) && PyMethod_GET_SELF(func) != NULL) {
            /* optimize access to bound methods */
            PyObject *self = PyMethod_GET_SELF(func);
            PCALL(PCALL_METHOD);
            PCALL(PCALL_BOUND_METHOD);
            Py_INCREF(self);
            func = PyMethod_GET_FUNCTION(func);
            Py_INCREF(func);
            Py_DECREF(*pfunc);
            *pfunc = self;
            na++;
            n++;
        } else
            Py_INCREF(func);
        READ_TIMESTAMP(*pintr0);
        if (PyFunction_Check(func))
            x = fast_function(func, pp_stack, n, na, nk);
        else
            x = do_call(func, pp_stack, na, nk);
        READ_TIMESTAMP(*pintr1);
        Py_DECREF(func);

        assert((x != NULL) ^ (PyErr_Occurred() != NULL));
    }

    /* Clear the stack of the function object.  Also removes
       the arguments in case they weren't consumed already
       (fast_function() and err_args() leave them on the stack).
     */
    while ((*pp_stack) > pfunc) {
        w = EXT_POP(*pp_stack);
        Py_DECREF(w);
        PCALL(PCALL_POP);
    }

    assert((x != NULL) ^ (PyErr_Occurred() != NULL));
    return x;
}

/* The fast_function() function optimize calls for which no argument
   tuple is necessary; the objects are passed directly from the stack.
   For the simplest case -- a function that takes only positional
   arguments and is called with only positional arguments -- it
   inlines the most primitive frame setup code from
   PyEval_EvalCodeEx(), which vastly reduces the checks that must be
   done before evaluating the frame.
*/

static PyObject *
fast_function(PyObject *func, PyObject ***pp_stack, int n, int na, int nk)
{
    PyCodeObject *co = (PyCodeObject *)PyFunction_GET_CODE(func);
    PyObject *globals = PyFunction_GET_GLOBALS(func);
    PyObject *argdefs = PyFunction_GET_DEFAULTS(func);
    PyObject *kwdefs = PyFunction_GET_KW_DEFAULTS(func);
    PyObject *name = ((PyFunctionObject *)func) -> func_name;
    PyObject *qualname = ((PyFunctionObject *)func) -> func_qualname;
    PyObject **d = NULL;
    int nd = 0;

    PCALL(PCALL_FUNCTION);
    PCALL(PCALL_FAST_FUNCTION);
    if (argdefs == NULL && co->co_argcount == n &&
        co->co_kwonlyargcount == 0 && nk==0 &&
        co->co_flags == (CO_OPTIMIZED | CO_NEWLOCALS | CO_NOFREE)) {
        PyFrameObject *f;
        PyObject *retval = NULL;
        PyThreadState *tstate = PyThreadState_GET();
        PyObject **fastlocals, **stack;
        int i;

        PCALL(PCALL_FASTER_FUNCTION);
        assert(globals != NULL);
        /* XXX Perhaps we should create a specialized
           PyFrame_New() that doesn't take locals, but does
           take builtins without sanity checking them.
        */
        assert(tstate != NULL);
        f = PyFrame_New(tstate, co, globals, NULL);
        if (f == NULL)
            return NULL;

        fastlocals = f->f_localsplus;
        stack = (*pp_stack) - n;

        for (i = 0; i < n; i++) {
            Py_INCREF(*stack);
            fastlocals[i] = *stack++;
        }
        retval = PyEval_EvalFrameEx(f,0);
        ++tstate->recursion_depth;
        Py_DECREF(f);
        --tstate->recursion_depth;
        return retval;
    }
    if (argdefs != NULL) {
        d = &PyTuple_GET_ITEM(argdefs, 0);
        nd = Py_SIZE(argdefs);
    }
    return _PyEval_EvalCodeWithName((PyObject*)co, globals,
                                    (PyObject *)NULL, (*pp_stack)-n, na,
                                    (*pp_stack)-2*nk, nk, d, nd, kwdefs,
                                    PyFunction_GET_CLOSURE(func),
                                    name, qualname);
}

static PyObject *
update_keyword_args(PyObject *orig_kwdict, int nk, PyObject ***pp_stack,
                    PyObject *func)
{
    PyObject *kwdict = NULL;
    if (orig_kwdict == NULL)
        kwdict = PyDict_New();
    else {
        kwdict = PyDict_Copy(orig_kwdict);
        Py_DECREF(orig_kwdict);
    }
    if (kwdict == NULL)
        return NULL;
    while (--nk >= 0) {
        int err;
        PyObject *value = EXT_POP(*pp_stack);
        PyObject *key = EXT_POP(*pp_stack);
        if (PyDict_GetItem(kwdict, key) != NULL) {
            PyErr_Format(PyExc_TypeError,
                         "%.200s%s got multiple values "
                         "for keyword argument '%U'",
                         PyEval_GetFuncName(func),
                         PyEval_GetFuncDesc(func),
                         key);
            Py_DECREF(key);
            Py_DECREF(value);
            Py_DECREF(kwdict);
            return NULL;
        }
        err = PyDict_SetItem(kwdict, key, value);
        Py_DECREF(key);
        Py_DECREF(value);
        if (err) {
            Py_DECREF(kwdict);
            return NULL;
        }
    }
    return kwdict;
}

static PyObject *
update_star_args(int nstack, int nstar, PyObject *stararg,
                 PyObject ***pp_stack)
{
    PyObject *callargs, *w;

    callargs = PyTuple_New(nstack + nstar);
    if (callargs == NULL) {
        return NULL;
    }
    if (nstar) {
        int i;
        for (i = 0; i < nstar; i++) {
            PyObject *a = PyTuple_GET_ITEM(stararg, i);
            Py_INCREF(a);
            PyTuple_SET_ITEM(callargs, nstack + i, a);
        }
    }
    while (--nstack >= 0) {
        w = EXT_POP(*pp_stack);
        PyTuple_SET_ITEM(callargs, nstack, w);
    }
    return callargs;
}

static PyObject *
load_args(PyObject ***pp_stack, int na)
{
    PyObject *args = PyTuple_New(na);
    PyObject *w;

    if (args == NULL)
        return NULL;
    while (--na >= 0) {
        w = EXT_POP(*pp_stack);
        PyTuple_SET_ITEM(args, na, w);
    }
    return args;
}

static PyObject *
do_call(PyObject *func, PyObject ***pp_stack, int na, int nk)
{
    PyObject *callargs = NULL;
    PyObject *kwdict = NULL;
    PyObject *result = NULL;

    if (nk > 0) {
        kwdict = update_keyword_args(NULL, nk, pp_stack, func);
        if (kwdict == NULL)
            goto call_fail;
    }
    callargs = load_args(pp_stack, na);
    if (callargs == NULL)
        goto call_fail;
#ifdef CALL_PROFILE
    /* At this point, we have to look at the type of func to
       update the call stats properly.  Do it here so as to avoid
       exposing the call stats machinery outside ceval.c
    */
    if (PyFunction_Check(func))
        PCALL(PCALL_FUNCTION);
    else if (PyMethod_Check(func))
        PCALL(PCALL_METHOD);
    else if (PyType_Check(func))
        PCALL(PCALL_TYPE);
    else if (PyCFunction_Check(func))
        PCALL(PCALL_CFUNCTION);
    else
        PCALL(PCALL_OTHER);
#endif
    if (PyCFunction_Check(func)) {
        PyThreadState *tstate = PyThreadState_GET();
        C_TRACE(result, PyCFunction_Call(func, callargs, kwdict));
    }
    else
        result = PyObject_Call(func, callargs, kwdict);
call_fail:
    Py_XDECREF(callargs);
    Py_XDECREF(kwdict);
    return result;
}

static PyObject *
ext_do_call(PyObject *func, PyObject ***pp_stack, int flags, int na, int nk)
{
    int nstar = 0;
    PyObject *callargs = NULL;
    PyObject *stararg = NULL;
    PyObject *kwdict = NULL;
    PyObject *result = NULL;

    if (flags & CALL_FLAG_KW) {
        kwdict = EXT_POP(*pp_stack);
        if (!PyDict_Check(kwdict)) {
            PyObject *d;
            d = PyDict_New();
            if (d == NULL)
                goto ext_call_fail;
            if (PyDict_Update(d, kwdict) != 0) {
                Py_DECREF(d);
                /* PyDict_Update raises attribute
                 * error (percolated from an attempt
                 * to get 'keys' attribute) instead of
                 * a type error if its second argument
                 * is not a mapping.
                 */
                if (PyErr_ExceptionMatches(PyExc_AttributeError)) {
                    PyErr_Format(PyExc_TypeError,
                                 "%.200s%.200s argument after ** "
                                 "must be a mapping, not %.200s",
                                 PyEval_GetFuncName(func),
                                 PyEval_GetFuncDesc(func),
                                 kwdict->ob_type->tp_name);
                }
                goto ext_call_fail;
            }
            Py_DECREF(kwdict);
            kwdict = d;
        }
    }
    if (nk > 0) {
        kwdict = update_keyword_args(kwdict, nk, pp_stack, func);
        if (kwdict == NULL)
            goto ext_call_fail;
    }

    if (flags & CALL_FLAG_VAR) {
        stararg = EXT_POP(*pp_stack);
        if (!PyTuple_Check(stararg)) {
            PyObject *t = NULL;
            t = PySequence_Tuple(stararg);
            if (t == NULL) {
                if (PyErr_ExceptionMatches(PyExc_TypeError)) {
                    PyErr_Format(PyExc_TypeError,
                                 "%.200s%.200s argument after * "
                                 "must be a sequence, not %.200s",
                                 PyEval_GetFuncName(func),
                                 PyEval_GetFuncDesc(func),
                                 stararg->ob_type->tp_name);
                }
                goto ext_call_fail;
            }
            Py_DECREF(stararg);
            stararg = t;
        }
        nstar = PyTuple_GET_SIZE(stararg);
    }
    callargs = update_star_args(na, nstar, stararg, pp_stack);
    if (callargs == NULL)
        goto ext_call_fail;
#ifdef CALL_PROFILE
    /* At this point, we have to look at the type of func to
       update the call stats properly.  Do it here so as to avoid
       exposing the call stats machinery outside ceval.c
    */
    if (PyFunction_Check(func))
        PCALL(PCALL_FUNCTION);
    else if (PyMethod_Check(func))
        PCALL(PCALL_METHOD);
    else if (PyType_Check(func))
        PCALL(PCALL_TYPE);
    else if (PyCFunction_Check(func))
        PCALL(PCALL_CFUNCTION);
    else
        PCALL(PCALL_OTHER);
#endif
    if (PyCFunction_Check(func)) {
        PyThreadState *tstate = PyThreadState_GET();
        C_TRACE(result, PyCFunction_Call(func, callargs, kwdict));
    }
    else
        result = PyObject_Call(func, callargs, kwdict);
ext_call_fail:
    Py_XDECREF(callargs);
    Py_XDECREF(kwdict);
    Py_XDECREF(stararg);
    return result;
}

/* Extract a slice index from a PyLong or an object with the
   nb_index slot defined, and store in *pi.
   Silently reduce values larger than PY_SSIZE_T_MAX to PY_SSIZE_T_MAX,
   and silently boost values less than -PY_SSIZE_T_MAX-1 to -PY_SSIZE_T_MAX-1.
   Return 0 on error, 1 on success.
*/
/* Note:  If v is NULL, return success without storing into *pi.  This
   is because_PyEval_SliceIndex() is called by apply_slice(), which can be
   called by the SLICE opcode with v and/or w equal to NULL.
*/
int
_PyEval_SliceIndex(PyObject *v, Py_ssize_t *pi)
{
    if (v != NULL) {
        Py_ssize_t x;
        if (PyIndex_Check(v)) {
            x = PyNumber_AsSsize_t(v, NULL);
            if (x == -1 && PyErr_Occurred())
                return 0;
        }
        else {
            PyErr_SetString(PyExc_TypeError,
                            "slice indices must be integers or "
                            "None or have an __index__ method");
            return 0;
        }
        *pi = x;
    }
    return 1;
}

#define CANNOT_CATCH_MSG "catching classes that do not inherit from "\
                         "BaseException is not allowed"

static PyObject *
cmp_outcome(int op, PyObject *v, PyObject *w)
{
    int res = 0;
    switch (op) {
    case PyCmp_IS:
        res = (v == w);
        break;
    case PyCmp_IS_NOT:
        res = (v != w);
        break;
    case PyCmp_IN:
        res = PySequence_Contains(w, v);
        if (res < 0)
            return NULL;
        break;
    case PyCmp_NOT_IN:
        res = PySequence_Contains(w, v);
        if (res < 0)
            return NULL;
        res = !res;
        break;
    case PyCmp_EXC_MATCH:
        if (PyTuple_Check(w)) {
            Py_ssize_t i, length;
            length = PyTuple_Size(w);
            for (i = 0; i < length; i += 1) {
                PyObject *exc = PyTuple_GET_ITEM(w, i);
                if (!PyExceptionClass_Check(exc)) {
                    PyErr_SetString(PyExc_TypeError,
                                    CANNOT_CATCH_MSG);
                    return NULL;
                }
            }
        }
        else {
            if (!PyExceptionClass_Check(w)) {
                PyErr_SetString(PyExc_TypeError,
                                CANNOT_CATCH_MSG);
                return NULL;
            }
        }
        res = PyErr_GivenExceptionMatches(v, w);
        break;
    default:
        return PyObject_RichCompare(v, w, op);
    }
    v = res ? Py_True : Py_False;
    Py_INCREF(v);
    return v;
}

static PyObject *
import_from(PyObject *v, PyObject *name)
{
    PyObject *x;
    _Py_IDENTIFIER(__name__);
    PyObject *fullmodname, *pkgname;

    x = PyObject_GetAttr(v, name);
    if (x != NULL || !PyErr_ExceptionMatches(PyExc_AttributeError))
        return x;
    /* Issue #17636: in case this failed because of a circular relative
       import, try to fallback on reading the module directly from
       sys.modules. */
    PyErr_Clear();
    pkgname = _PyObject_GetAttrId(v, &PyId___name__);
    if (pkgname == NULL) {
        goto error;
    }
    fullmodname = PyUnicode_FromFormat("%U.%U", pkgname, name);
    Py_DECREF(pkgname);
    if (fullmodname == NULL) {
        return NULL;
    }
    x = PyDict_GetItem(PyImport_GetModuleDict(), fullmodname);
    Py_DECREF(fullmodname);
    if (x == NULL) {
        goto error;
    }
    Py_INCREF(x);
    return x;
 error:
    PyErr_Format(PyExc_ImportError, "cannot import name %R", name);
    return NULL;
}

static int
import_all_from(PyObject *locals, PyObject *v)
{
    _Py_IDENTIFIER(__all__);
    _Py_IDENTIFIER(__dict__);
    PyObject *all = _PyObject_GetAttrId(v, &PyId___all__);
    PyObject *dict, *name, *value;
    int skip_leading_underscores = 0;
    int pos, err;

    if (all == NULL) {
        if (!PyErr_ExceptionMatches(PyExc_AttributeError))
            return -1; /* Unexpected error */
        PyErr_Clear();
        dict = _PyObject_GetAttrId(v, &PyId___dict__);
        if (dict == NULL) {
            if (!PyErr_ExceptionMatches(PyExc_AttributeError))
                return -1;
            PyErr_SetString(PyExc_ImportError,
            "from-import-* object has no __dict__ and no __all__");
            return -1;
        }
        all = PyMapping_Keys(dict);
        Py_DECREF(dict);
        if (all == NULL)
            return -1;
        skip_leading_underscores = 1;
    }

    for (pos = 0, err = 0; ; pos++) {
        name = PySequence_GetItem(all, pos);
        if (name == NULL) {
            if (!PyErr_ExceptionMatches(PyExc_IndexError))
                err = -1;
            else
                PyErr_Clear();
            break;
        }
        if (skip_leading_underscores &&
            PyUnicode_Check(name) &&
            PyUnicode_READY(name) != -1 &&
            PyUnicode_READ_CHAR(name, 0) == '_')
        {
            Py_DECREF(name);
            continue;
        }
        value = PyObject_GetAttr(v, name);
        if (value == NULL)
            err = -1;
        else if (PyDict_CheckExact(locals))
            err = PyDict_SetItem(locals, name, value);
        else
            err = PyObject_SetItem(locals, name, value);
        Py_DECREF(name);
        Py_XDECREF(value);
        if (err != 0)
            break;
    }
    Py_DECREF(all);
    return err;
}

static void
format_exc_check_arg(PyObject *exc, const char *format_str, PyObject *obj)
{
    const char *obj_str;

    if (!obj)
        return;

    obj_str = _PyUnicode_AsString(obj);
    if (!obj_str)
        return;

    PyErr_Format(exc, format_str, obj_str);
}

static void
format_exc_unbound(PyCodeObject *co, int oparg)
{
    PyObject *name;
    /* Don't stomp existing exception */
    if (PyErr_Occurred())
        return;
    if (oparg < PyTuple_GET_SIZE(co->co_cellvars)) {
        name = PyTuple_GET_ITEM(co->co_cellvars,
                                oparg);
        format_exc_check_arg(
            PyExc_UnboundLocalError,
            UNBOUNDLOCAL_ERROR_MSG,
            name);
    } else {
        name = PyTuple_GET_ITEM(co->co_freevars, oparg -
                                PyTuple_GET_SIZE(co->co_cellvars));
        format_exc_check_arg(PyExc_NameError,
                             UNBOUNDFREE_ERROR_MSG, name);
    }
}

static PyObject *
unicode_concatenate(PyObject *v, PyObject *w,
                    PyFrameObject *f, unsigned char *next_instr)
{
    PyObject *res;
    if (Py_REFCNT(v) == 2) {
        /* In the common case, there are 2 references to the value
         * stored in 'variable' when the += is performed: one on the
         * value stack (in 'v') and one still stored in the
         * 'variable'.  We try to delete the variable now to reduce
         * the refcnt to 1.
         */
        switch (*next_instr) {
        case STORE_FAST:
        {
            int oparg = PEEKARG();
            PyObject **fastlocals = f->f_localsplus;
            if (GETLOCAL(oparg) == v)
                SETLOCAL(oparg, NULL);
            break;
        }
        case STORE_DEREF:
        {
            PyObject **freevars = (f->f_localsplus +
                                   f->f_code->co_nlocals);
            PyObject *c = freevars[PEEKARG()];
            if (PyCell_GET(c) == v)
                PyCell_Set(c, NULL);
            break;
        }
        case STORE_NAME:
        {
            PyObject *names = f->f_code->co_names;
            PyObject *name = GETITEM(names, PEEKARG());
            PyObject *locals = f->f_locals;
            if (PyDict_CheckExact(locals) &&
                PyDict_GetItem(locals, name) == v) {
                if (PyDict_DelItem(locals, name) != 0) {
                    PyErr_Clear();
                }
            }
            break;
        }
        }
    }
    res = v;
    PyUnicode_Append(&res, w);
    return res;
}

#ifdef DYNAMIC_EXECUTION_PROFILE

static PyObject *
getarray(long a[256])
{
    int i;
    PyObject *l = PyList_New(256);
    if (l == NULL) return NULL;
    for (i = 0; i < 256; i++) {
        PyObject *x = PyLong_FromLong(a[i]);
        if (x == NULL) {
            Py_DECREF(l);
            return NULL;
        }
        PyList_SetItem(l, i, x);
    }
    for (i = 0; i < 256; i++)
        a[i] = 0;
    return l;
}

PyObject *
_Py_GetDXProfile(PyObject *self, PyObject *args)
{
#ifndef DXPAIRS
    return getarray(dxp);
#else
    int i;
    PyObject *l = PyList_New(257);
    if (l == NULL) return NULL;
    for (i = 0; i < 257; i++) {
        PyObject *x = getarray(dxpairs[i]);
        if (x == NULL) {
            Py_DECREF(l);
            return NULL;
        }
        PyList_SetItem(l, i, x);
    }
    return l;
#endif
}

#endif<|MERGE_RESOLUTION|>--- conflicted
+++ resolved
@@ -4498,13 +4498,8 @@
 
 #ifdef Py_DEBUG
     /* PyEval_CallObjectWithKeywords() must not be called with an exception
-<<<<<<< HEAD
        set. It raises a new exception if parameters are invalid or if
        PyTuple_New() fails, and so the original exception is lost. */
-=======
-       set, because it may clear it (directly or indirectly)
-       and so the caller loses its exception */
->>>>>>> 9955a373
     assert(!PyErr_Occurred());
 #endif
 
