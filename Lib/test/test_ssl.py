--- conflicted
+++ resolved
@@ -43,7 +43,6 @@
 KEY_PASSWORD = "somepass"
 CAPATH = data_file("capath")
 BYTES_CAPATH = os.fsencode(CAPATH)
-<<<<<<< HEAD
 CAFILE_NEURONIO = data_file("capath", "4e1295a3.0")
 CAFILE_CACERT = data_file("capath", "5ed36f99.0")
 
@@ -55,9 +54,6 @@
 SIGNED_CERTFILE = data_file("keycert3.pem")
 SIGNED_CERTFILE2 = data_file("keycert4.pem")
 SIGNING_CA = data_file("pycacert.pem")
-=======
-CAFILE_CACERT = data_file("capath", "5ed36f99.0")
->>>>>>> 73f55076
 
 REMOTE_HOST = "self-signed.pythontest.net"
 REMOTE_ROOT_CERT = data_file("selfsigned_pythontestdotnet.pem")
@@ -1290,18 +1286,9 @@
                 s.close()
             # Same with a server hostname
             s = ctx.wrap_socket(socket.socket(socket.AF_INET),
-<<<<<<< HEAD
-                                server_hostname="svn.python.org")
-            s.connect(("svn.python.org", 443))
+                                server_hostname=REMOTE_HOST)
+            s.connect((REMOTE_HOST, 443))
             s.close()
-=======
-                                server_hostname=REMOTE_HOST)
-            if ssl.HAS_SNI:
-                s.connect((REMOTE_HOST, 443))
-                s.close()
-            else:
-                self.assertRaises(ValueError, s.connect, (REMOTE_HOST, 443))
->>>>>>> 73f55076
             # This should fail because we have no verification certs
             ctx.verify_mode = ssl.CERT_REQUIRED
             s = ctx.wrap_socket(socket.socket(socket.AF_INET))
