--- conflicted
+++ resolved
@@ -130,17 +130,10 @@
         self.assertRaises(TclError,tcl.unsetvar,'a')
 
     def get_integers(self):
-<<<<<<< HEAD
         integers = (0, 1, -1, 2**31-1, -2**31, 2**31, -2**31-1, 2**63-1, -2**63)
-        if tcl_version >= (8, 5):  # bignum was added in Tcl 8.5
-=======
-        integers = (0, 1, -1, 2**31-1, -2**31)
-        if tcl_version >= (8, 4):  # wideInt was added in Tcl 8.4
-            integers += (2**31, -2**31-1, 2**63-1, -2**63)
         # bignum was added in Tcl 8.5, but its support is able only since 8.5.8
         if (get_tk_patchlevel() >= (8, 6, 0, 'final') or
             (8, 5, 8) <= get_tk_patchlevel() < (8, 6)):
->>>>>>> 3af7a38c
             integers += (2**63, -2**63-1, 2**1000, -2**1000)
         return integers
 
