--- conflicted
+++ resolved
@@ -5,36 +5,17 @@
 index).
 """
 
-<<<<<<< HEAD
 import os
 import io
-=======
-import sys
-import os, io
-import socket
->>>>>>> 2e4d3b13
 import platform
 import hashlib
 from base64 import standard_b64encode
 from urllib.request import urlopen, Request, HTTPError
 from urllib.parse import urlparse
-<<<<<<< HEAD
-from distutils.errors import DistutilsOptionError
-from distutils.core import PyPIRCCommand
-from distutils.spawn import spawn
-from distutils import log
-=======
 from distutils.errors import DistutilsError, DistutilsOptionError
 from distutils.core import PyPIRCCommand
 from distutils.spawn import spawn
 from distutils import log
-
-# this keeps compatibility for 2.3 and 2.4
-if sys.version < "2.5":
-    from md5 import md5
-else:
-    from hashlib import md5
->>>>>>> 2e4d3b13
 
 class upload(PyPIRCCommand):
 
