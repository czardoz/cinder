#
# Secret Labs' Regular Expression Engine
#
# re-compatible interface for the sre matching engine
#
# Copyright (c) 1998-2001 by Secret Labs AB.  All rights reserved.
#
# This version of the SRE library can be redistributed under CNRI's
# Python 1.6 license.  For any other use, please contact Secret Labs
# AB (info@pythonware.com).
#
# Portions of this engine have been developed in cooperation with
# CNRI.  Hewlett-Packard provided funding for 1.6 integration and
# other compatibility work.
#

r"""Support for regular expressions (RE).

This module provides regular expression matching operations similar to
those found in Perl.  It supports both 8-bit and Unicode strings; both
the pattern and the strings being processed can contain null bytes and
characters outside the US ASCII range.

Regular expressions can contain both special and ordinary characters.
Most ordinary characters, like "A", "a", or "0", are the simplest
regular expressions; they simply match themselves.  You can
concatenate ordinary characters, so last matches the string 'last'.

The special characters are:
    "."      Matches any character except a newline.
    "^"      Matches the start of the string.
    "$"      Matches the end of the string or just before the newline at
             the end of the string.
    "*"      Matches 0 or more (greedy) repetitions of the preceding RE.
             Greedy means that it will match as many repetitions as possible.
    "+"      Matches 1 or more (greedy) repetitions of the preceding RE.
    "?"      Matches 0 or 1 (greedy) of the preceding RE.
    *?,+?,?? Non-greedy versions of the previous three special characters.
    {m,n}    Matches from m to n repetitions of the preceding RE.
    {m,n}?   Non-greedy version of the above.
    "\\"     Either escapes special characters or signals a special sequence.
    []       Indicates a set of characters.
             A "^" as the first character indicates a complementing set.
    "|"      A|B, creates an RE that will match either A or B.
    (...)    Matches the RE inside the parentheses.
             The contents can be retrieved or matched later in the string.
    (?aiLmsux) Set the A, I, L, M, S, U, or X flag for the RE (see below).
    (?:...)  Non-grouping version of regular parentheses.
    (?P<name>...) The substring matched by the group is accessible by name.
    (?P=name)     Matches the text matched earlier by the group named name.
    (?#...)  A comment; ignored.
    (?=...)  Matches if ... matches next, but doesn't consume the string.
    (?!...)  Matches if ... doesn't match next.
    (?<=...) Matches if preceded by ... (must be fixed length).
    (?<!...) Matches if not preceded by ... (must be fixed length).
    (?(id/name)yes|no) Matches yes pattern if the group with id/name matched,
                       the (optional) no pattern otherwise.

The special sequences consist of "\\" and a character from the list
below.  If the ordinary character is not on the list, then the
resulting RE will match the second character.
    \number  Matches the contents of the group of the same number.
    \A       Matches only at the start of the string.
    \Z       Matches only at the end of the string.
    \b       Matches the empty string, but only at the start or end of a word.
    \B       Matches the empty string, but not at the start or end of a word.
    \d       Matches any decimal digit; equivalent to the set [0-9] in
             bytes patterns or string patterns with the ASCII flag.
             In string patterns without the ASCII flag, it will match the whole
             range of Unicode digits.
    \D       Matches any non-digit character; equivalent to [^\d].
    \s       Matches any whitespace character; equivalent to [ \t\n\r\f\v] in
             bytes patterns or string patterns with the ASCII flag.
             In string patterns without the ASCII flag, it will match the whole
             range of Unicode whitespace characters.
    \S       Matches any non-whitespace character; equivalent to [^\s].
    \w       Matches any alphanumeric character; equivalent to [a-zA-Z0-9_]
             in bytes patterns or string patterns with the ASCII flag.
             In string patterns without the ASCII flag, it will match the
             range of Unicode alphanumeric characters (letters plus digits
             plus underscore).
             With LOCALE, it will match the set [0-9_] plus characters defined
             as letters for the current locale.
    \W       Matches the complement of \w.
    \\       Matches a literal backslash.

This module exports the following functions:
    match     Match a regular expression pattern to the beginning of a string.
    fullmatch Match a regular expression pattern to all of a string.
    search    Search a string for the presence of a pattern.
    sub       Substitute occurrences of a pattern found in a string.
    subn      Same as sub, but also return the number of substitutions made.
    split     Split a string by the occurrences of a pattern.
    findall   Find all occurrences of a pattern in a string.
    finditer  Return an iterator yielding a match object for each match.
    compile   Compile a pattern into a RegexObject.
    purge     Clear the regular expression cache.
    escape    Backslash all non-alphanumerics in a string.

Some of the functions in this module takes flags as optional parameters:
    A  ASCII       For string patterns, make \w, \W, \b, \B, \d, \D
                   match the corresponding ASCII character categories
                   (rather than the whole Unicode categories, which is the
                   default).
                   For bytes patterns, this flag is the only available
                   behaviour and needn't be specified.
    I  IGNORECASE  Perform case-insensitive matching.
    L  LOCALE      Make \w, \W, \b, \B, dependent on the current locale.
    M  MULTILINE   "^" matches the beginning of lines (after a newline)
                   as well as the string.
                   "$" matches the end of lines (before a newline) as well
                   as the end of the string.
    S  DOTALL      "." matches any character at all, including the newline.
    X  VERBOSE     Ignore whitespace and comments for nicer looking RE's.
    U  UNICODE     For compatibility only. Ignored for string patterns (it
                   is the default), and forbidden for bytes patterns.

This module also defines an exception 'error'.

"""

import sys
import sre_compile
import sre_parse
import _locale

# public symbols
__all__ = [
    "match", "fullmatch", "search", "sub", "subn", "split",
    "findall", "finditer", "compile", "purge", "template", "escape",
    "error", "A", "I", "L", "M", "S", "X", "U",
    "ASCII", "IGNORECASE", "LOCALE", "MULTILINE", "DOTALL", "VERBOSE",
    "UNICODE",
]

__version__ = "2.2.1"

# flags
A = ASCII = sre_compile.SRE_FLAG_ASCII # assume ascii "locale"
I = IGNORECASE = sre_compile.SRE_FLAG_IGNORECASE # ignore case
L = LOCALE = sre_compile.SRE_FLAG_LOCALE # assume current 8-bit locale
U = UNICODE = sre_compile.SRE_FLAG_UNICODE # assume unicode "locale"
M = MULTILINE = sre_compile.SRE_FLAG_MULTILINE # make anchors look for newline
S = DOTALL = sre_compile.SRE_FLAG_DOTALL # make dot match newline
X = VERBOSE = sre_compile.SRE_FLAG_VERBOSE # ignore whitespace and comments

# sre extensions (experimental, don't rely on these)
T = TEMPLATE = sre_compile.SRE_FLAG_TEMPLATE # disable backtracking
DEBUG = sre_compile.SRE_FLAG_DEBUG # dump pattern after compilation

# sre exception
error = sre_compile.error

# --------------------------------------------------------------------
# public interface

def match(pattern, string, flags=0):
    """Try to apply the pattern at the start of the string, returning
    a match object, or None if no match was found."""
    return _compile(pattern, flags).match(string)

def fullmatch(pattern, string, flags=0):
    """Try to apply the pattern to all of the string, returning
    a match object, or None if no match was found."""
    return _compile(pattern, flags).fullmatch(string)

def search(pattern, string, flags=0):
    """Scan through string looking for a match to the pattern, returning
    a match object, or None if no match was found."""
    return _compile(pattern, flags).search(string)

def sub(pattern, repl, string, count=0, flags=0):
    """Return the string obtained by replacing the leftmost
    non-overlapping occurrences of the pattern in string by the
    replacement repl.  repl can be either a string or a callable;
    if a string, backslash escapes in it are processed.  If it is
    a callable, it's passed the match object and must return
    a replacement string to be used."""
    return _compile(pattern, flags).sub(repl, string, count)

def subn(pattern, repl, string, count=0, flags=0):
    """Return a 2-tuple containing (new_string, number).
    new_string is the string obtained by replacing the leftmost
    non-overlapping occurrences of the pattern in the source
    string by the replacement repl.  number is the number of
    substitutions that were made. repl can be either a string or a
    callable; if a string, backslash escapes in it are processed.
    If it is a callable, it's passed the match object and must
    return a replacement string to be used."""
    return _compile(pattern, flags).subn(repl, string, count)

def split(pattern, string, maxsplit=0, flags=0):
    """Split the source string by the occurrences of the pattern,
    returning a list containing the resulting substrings.  If
    capturing parentheses are used in pattern, then the text of all
    groups in the pattern are also returned as part of the resulting
    list.  If maxsplit is nonzero, at most maxsplit splits occur,
    and the remainder of the string is returned as the final element
    of the list."""
    return _compile(pattern, flags).split(string, maxsplit)

def findall(pattern, string, flags=0):
    """Return a list of all non-overlapping matches in the string.

    If one or more capturing groups are present in the pattern, return
    a list of groups; this will be a list of tuples if the pattern
    has more than one group.

    Empty matches are included in the result."""
    return _compile(pattern, flags).findall(string)

def finditer(pattern, string, flags=0):
    """Return an iterator over all non-overlapping matches in the
    string.  For each match, the iterator returns a match object.

    Empty matches are included in the result."""
    return _compile(pattern, flags).finditer(string)

def compile(pattern, flags=0):
    "Compile a regular expression pattern, returning a pattern object."
    return _compile(pattern, flags)

def purge():
    "Clear the regular expression caches"
    _cache.clear()
    _cache_repl.clear()

def template(pattern, flags=0):
    "Compile a template pattern, returning a pattern object"
    return _compile(pattern, flags|T)

_alphanum_str = frozenset(
    "_abcdefghijklmnopqrstuvwxyzABCDEFGHIJKLMNOPQRSTUVWXYZ01234567890")
_alphanum_bytes = frozenset(
    b"_abcdefghijklmnopqrstuvwxyzABCDEFGHIJKLMNOPQRSTUVWXYZ01234567890")

def escape(pattern):
    """
    Escape all the characters in pattern except ASCII letters, numbers and '_'.
    """
    if isinstance(pattern, str):
        alphanum = _alphanum_str
        s = list(pattern)
        for i, c in enumerate(pattern):
            if c not in alphanum:
                if c == "\000":
                    s[i] = "\\000"
                else:
                    s[i] = "\\" + c
        return "".join(s)
    else:
        alphanum = _alphanum_bytes
        s = []
        esc = ord(b"\\")
        for c in pattern:
            if c in alphanum:
                s.append(c)
            else:
                if c == 0:
                    s.extend(b"\\000")
                else:
                    s.append(esc)
                    s.append(c)
        return bytes(s)

# --------------------------------------------------------------------
# internals

_cache = {}
_cache_repl = {}

_pattern_type = type(sre_compile.compile("", 0))

_MAXCACHE = 512
def _compile(pattern, flags):
    # internal: compile pattern
<<<<<<< HEAD
    try:
        return _cache[type(pattern), pattern, flags]
    except KeyError:
        pass
=======
    bypass_cache = flags & DEBUG
    if not bypass_cache:
        try:
            p, loc = _cache[type(pattern), pattern, flags]
            if loc is None or loc == _locale.setlocale(_locale.LC_CTYPE):
                return p
        except KeyError:
            pass
>>>>>>> 4659cc07
    if isinstance(pattern, _pattern_type):
        if flags:
            raise ValueError(
                "Cannot process flags argument with a compiled pattern")
        return pattern
    if not sre_compile.isstring(pattern):
        raise TypeError("first argument must be string or compiled pattern")
    p = sre_compile.compile(pattern, flags)
    if not (flags & DEBUG):
        if len(_cache) >= _MAXCACHE:
            _cache.clear()
        if p.flags & LOCALE:
            loc = _locale.setlocale(_locale.LC_CTYPE)
        else:
            loc = None
        _cache[type(pattern), pattern, flags] = p, loc
    return p

def _compile_repl(repl, pattern):
    # internal: compile replacement pattern
    try:
        return _cache_repl[repl, pattern]
    except KeyError:
        pass
    p = sre_parse.parse_template(repl, pattern)
    if len(_cache_repl) >= _MAXCACHE:
        _cache_repl.clear()
    _cache_repl[repl, pattern] = p
    return p

def _expand(pattern, match, template):
    # internal: match.expand implementation hook
    template = sre_parse.parse_template(template, pattern)
    return sre_parse.expand_template(template, match)

def _subx(pattern, template):
    # internal: pattern.sub/subn implementation helper
    template = _compile_repl(template, pattern)
    if not template[0] and len(template[1]) == 1:
        # literal replacement
        return template[1][0]
    def filter(match, template=template):
        return sre_parse.expand_template(template, match)
    return filter

# register myself for pickling

import copyreg

def _pickle(p):
    return _compile, (p.pattern, p.flags)

copyreg.pickle(_pattern_type, _pickle, _compile)

# --------------------------------------------------------------------
# experimental stuff (see python-dev discussions for details)

class Scanner:
    def __init__(self, lexicon, flags=0):
        from sre_constants import BRANCH, SUBPATTERN
        self.lexicon = lexicon
        # combine phrases into a compound pattern
        p = []
        s = sre_parse.Pattern()
        s.flags = flags
        for phrase, action in lexicon:
            p.append(sre_parse.SubPattern(s, [
                (SUBPATTERN, (len(p)+1, sre_parse.parse(phrase, flags))),
                ]))
        s.groups = len(p)+1
        p = sre_parse.SubPattern(s, [(BRANCH, (None, p))])
        self.scanner = sre_compile.compile(p)
    def scan(self, string):
        result = []
        append = result.append
        match = self.scanner.scanner(string).match
        i = 0
        while 1:
            m = match()
            if not m:
                break
            j = m.end()
            if i == j:
                break
            action = self.lexicon[m.lastindex-1][1]
            if callable(action):
                self.match = m
                action = action(self, m.group())
            if action is not None:
                append(action)
            i = j
        return result, string[i:]<|MERGE_RESOLUTION|>--- conflicted
+++ resolved
@@ -274,21 +274,12 @@
 _MAXCACHE = 512
 def _compile(pattern, flags):
     # internal: compile pattern
-<<<<<<< HEAD
     try:
-        return _cache[type(pattern), pattern, flags]
+        p, loc = _cache[type(pattern), pattern, flags]
+        if loc is None or loc == _locale.setlocale(_locale.LC_CTYPE):
+            return p
     except KeyError:
         pass
-=======
-    bypass_cache = flags & DEBUG
-    if not bypass_cache:
-        try:
-            p, loc = _cache[type(pattern), pattern, flags]
-            if loc is None or loc == _locale.setlocale(_locale.LC_CTYPE):
-                return p
-        except KeyError:
-            pass
->>>>>>> 4659cc07
     if isinstance(pattern, _pattern_type):
         if flags:
             raise ValueError(
